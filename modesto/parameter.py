from __future__ import division

import logging

import pandas as pd
import numpy as np
from scipy import interpolate

import modesto.utils as ut


class Parameter(object):
    def __init__(self, name, description, unit, val=None):
        """
        Class describing a parameter

        :param name: Name of the parameter (str)
        :param description: Description of the parameter (str)
        :param unit: Unit of the parameter (e.g. K, W, m...) (str)
        :param val: Value of the parameter, if not given, it becomes None
        """

        self.name = name
        self.description = description
        self.unit = unit

        self.value = val

        self.logger = logging.getLogger('modesto.parameter.Parameter')
        self.logger.info('Initializing Parameter {}'.format(name))

    def change_start_time(self, val):
        pass
        # TODO change start time is only relevant for time indexed parameters

    def change_time_step(self, val):
        pass

    def change_horizon(self, val):
        pass

    def change_value(self, new_val):
        """
        Change the value of the parameter

        :param new_val:
        :return:
        """
        self.value = new_val

    def resample(self):
        pass

    def check(self):
        """
        Check whether the value of the parameter is known, otherwise an error is raised

        """
        if self.value is None:
            return False
        else:
            return True

    def get_description(self):
        """

        :return: A description of the parameter
        """
        if self.value is None:
            return 'Description: {}\nUnit: {}'.format(self.description, self.unit)
        else:
            return 'Description: {}\nUnit: {}\nValue: {}'.format(self.description, self.unit, self.value)

    def get_all_values(self):
        """
        :return: All stored values of the parameter, regardless of optimization start or horizon
        """
        if self.value is None:
            self.logger.warning('{} does not have a value yet'.format(self.name))

        return self.value

    def get_value(self, time=None):
        """

        :return: Current value of the parameter
        """

        if self.value is None:
            self.logger.warning('{} does not have a value yet'.format(self.name))

        if (time is not None) and (not isinstance(self.value, pd.DataFrame)):
            self.logger.warning('{} is not a time series'.format(self.name))

        return self.value

    def v(self, time=None):
        return self.get_value(time)

    def __str__(self):
        return str(self.value)

<<<<<<< HEAD
    def resample(self):
        pass

=======
>>>>>>> 6a57c596

class DesignParameter(Parameter):
    def __init__(self, name, description, unit, val=None):
        """
        Class that describes a design parameter

        :param name: Name of the parameter (str)
        :param description: Description of the parameter (str)
        :param unit: Unit of the parameter (e.g. K, W, m...) (str)
        :param val: Value of the parameter, if not given, it becomes None
        """

        Parameter.__init__(self, name, description, unit, val)


class StateParameter(Parameter):
    def __init__(self, name, description, unit, init_type, val=None, ub=None, lb=None, slack=False):
        """
        Class that describes an initial state parameter

        :param name: Name of the parameter (str)
        :param description: Description of the parameter (str)
        :param unit: Unit of the parameter (e.g. K, W, m...) (str)
        :param init_type: Type of initialization constraint (str):
            Possibilities are:
            * fixedVal: A value is chosen by te user
            * cyclic: Begin and end state must be equel
            * free: Begin state can be freely chosen by optimization
        :param val: Value of the parameter, if not given, it becomes None
        """

        Parameter.__init__(self, name, description, unit, val)

        self.init_types = ['fixedVal', 'cyclic', 'free']
        # TODO FixedVal, documentation!
        assert init_type in self.init_types, '%s is not an allowed type of initialization constraint'
        self.init_type = init_type

        self.ub = ub
        self.lb = lb
        self.slack = slack

    def change_init_type(self, new_type):
        """
        Change the type of initialization constraint associated with the parameter

        :param new_type: Name of the new type of initialization constraint
        """

        if new_type not in self.init_types:
            raise IndexError('%s is not an allowed type of initialization constraint')

        self.init_type = new_type

    def change_upper_bound(self, new_ub):
        """
        Change the allowed upper value of a state,
        if None, no upper bound will be set

        :param new_ub: New value of the upper bound
        """
        self.ub = new_ub

    def change_lower_bound(self, new_lb):
        """
        Change the allowed lower value of a state,
        if None, no lower bound will be set

        :param new_lb: New value of the upper bound
        """
        self.lb = new_lb

    def change_slack(self, new_slack):
        """
        Change value of the slack,
        If False, no slack for this state will be introduced
        if True, a slack for this variable will be introduced

        :param new_slack: New value of the upper bound
        """
        self.slack = new_slack

    def get_slack(self):
        """

        :return: True of slack is necessary, False if slack is not necessary
        """

        return self.slack

    def get_upper_boundary(self):
        """

        :return: Get upper boundary of a state
        """
        return self.ub

    def get_lower_boundary(self):
        """

        :return: Get lower boundary of a state
        """
        return self.lb

    def get_description(self):
        return Parameter.get_description(self) + '\nInitType: {} \nUpper bound: {} \nLower bound: {} \nSlack: {}' \
            .format(self.init_type, self.ub, self.lb, self.slack)

    def get_init_type(self):
        return self.init_type


# TODO maybe we should distinguish between DataFrameParameter (can be a table) and SeriesParameter (only single columns allowed)

class SeriesParameter(Parameter):
    def __init__(self, name, description, unit, unit_index, val=None):
        """
        Parameter class that contains a look-up table. Independent variables are assumed to be sorted ascending. Piecewise linear interpolation is used for data points that do not appear in the table. Extrapolation is linear from the two extreme independent variable values.

        :param name:        Name of the parameter
        :param description: Description of the parameter (str)
        :param unit:        Unit of the dependent variable of the table
        :param unit_index:  Unit of the independent variable of the table
        :param val:         pandas Series containing the independent variable as index and the dependent variable as
                            values. Becomes None if not specified.
        """

        Parameter.__init__(self, name, description, unit, val)
        if isinstance(self.value, pd.Series):
            self.value = self.value.astype('float')
        self.unit_index = unit_index

    def change_value(self, new_val):
        """
        Change value of this SeriesParameter or derived class to a lookup table.

        :param new_val: pd.Series object with lookup table
        :return:
        """

        assert isinstance(new_val, pd.Series), 'new_val must be a pd.Series object. Got a {} instead.'.format(type(new_val))

        self.value = new_val
        self.value.index = self.value.index.astype('float')

    def get_value(self, index):
        """
        Returns the value of the dependent variable this parameter for a certain independent variable value.
        If the parameter has a single value, this is assumed to be the cost per unit as indicated in 'unit_index'. The
        index (input) is multiplied by this unit price to get the final value. If the cost is indicated in table format,
        the cost is returned as-is.

        :param index:   independent variable value. Cannot be None.
        :return:
        """
        if self.value is None:
            raise Exception('Parameter {} has no value yet'.format(self.name))
        elif isinstance(self.value, (int, float)):
            return self.value*index
        else:
            f = interpolate.interp1d(self.value.index.values, self.value.values, fill_value='extrapolate')
            return f(index)

    def v(self, index):
        """
        Short for get_value

        :param index: index at which value should be gotten
        :return:
        """
        return self.get_value(index)


class TimeSeriesParameter(Parameter):
    def __init__(self, name, description, unit, val=None):
        """
        Class that describes a parameter with a value consisting of a dataframe

        :param name:        Name of the parameter (str)
        :param description: Description of the parameter (str)
        :param unit:        Unit of the parameter (e.g. K, W, m...) (str)
        :param val:         Value of the parameter, if not given, it becomes None
        """

        self.time_data = False  # Does the dataframe have a timeData index? TODO this would become obsolete
        self.time_step = None
        self.horizon = None
        self.start_time = None
        Parameter.__init__(self, name, description, unit, val)

    # todo indexed time variables (such as return/supply temperature profile could use two or more columns to distinguish between indexes instead of using multiple indexes. These parameters would become real TimeDataFrameParameters. Just an idea ;)

    def get_value(self, time=None):
        """
        Returns the value of the parameter at a certain time

        :param time:
        :return:
        """
        if self.start_time is None:
            raise Exception('No start time has been given to parameter {} yet'.format(self.name))
        if self.horizon is None:
            raise Exception('No horizon has been given to parameter {} yet'.format(self.name))
        if self.time_step is None:
            raise Exception('No time step has been given to parameter {} yet'.format(self.name))

        if time is None:
            if self.time_data:  # Data has a pd.DatetimeIndex
                return ut.select_period_data(self.value, time_step=self.time_step, horizon=self.horizon,
                                             start_time=self.start_time).values
            elif not isinstance(self.value, pd.Series):
                return [self.value] * int(self.horizon/self.time_step)
            else:  # Data has a numbered index
                return self.value.values

        elif self.value is None:
            print 'Warning: {} does not have a value yet'.format(self.name)
            return None
        else:
            if self.time_data:
                timeindex = self.start_time + pd.Timedelta(seconds=time * self.time_step)
                return self.value[timeindex]
            elif not isinstance(self.value, pd.Series):
                return self.value
            else:
                return self.value[time]

    def v(self, time=None):
        return self.get_value(time)

    def change_value(self, new_val):
        """
        Change the value of the Dataframe parameter

        :param new_val: New value of the parameter
        """

        assert isinstance(new_val, pd.Series), \
            'The new value of {} should be a pandas Series'.format(self.name)

        if isinstance(new_val.index, pd.DatetimeIndex):
            self.time_data = True
        else:
            self.time_data = False

        if self.time_data:
            new_val = ut.resample(new_val, new_sample_time=self.time_step)

        self.value = new_val

    def resample(self):
        if self.time_data:
            self.value = ut.resample(self.value, new_sample_time=self.time_step)

    def change_start_time(self, val):
        if isinstance(val, pd.Timestamp):
            self.start_time = val
        elif isinstance(val, str):
            self.start_time = pd.Timestamp(val)
        else:
            raise TypeError('New start time should be pandas timestamp or string representation of a timestamp')

    def change_horizon(self, val):
        self.horizon = val

    def change_time_step(self, val):
        self.time_step = val
<<<<<<< HEAD
=======

    def resample(self):
        """
        Change the sampling time of the parameter

        :return:
        """
        if self.time_data: # TODO This is a TimeSeries Parameter, a Boolean indicating whether or not it contains time data should be unnecessary
            self.value = ut.resample(self.value, new_sample_time=self.time_step)
>>>>>>> 6a57c596


class UserDataParameter(TimeSeriesParameter):
    def __init__(self, name, description, unit, val=None):
        """
        Class that describes a user data parameter

        :param name: Name of the parameter (str)
        :param description: Description of the parameter (str)
        :param unit: Unit of the parameter (e.g. K, W, m...) (str)
        :param time_step: Sampling time of the optimization problem
        :param val: Value of the parameter, if not given, it becomes None
        """

        TimeSeriesParameter.__init__(self, name, description, unit, val)


class WeatherDataParameter(TimeSeriesParameter):
    def __init__(self, name, description, unit, val=None):
        """
        Class that describes a weather data parameter

        :param name: Name of the parameter (str)
        :param description: Description of the parameter (str)
        :param unit: Unit of the parameter (e.g. K, W, m...) (str)
        :param time_step: Sampling time of the optimization problem
        :param val: Value of the parameter, if not given, it becomes None
        """

        TimeSeriesParameter.__init__(self, name, description, unit, val)<|MERGE_RESOLUTION|>--- conflicted
+++ resolved
@@ -100,12 +100,9 @@
     def __str__(self):
         return str(self.value)
 
-<<<<<<< HEAD
     def resample(self):
         pass
 
-=======
->>>>>>> 6a57c596
 
 class DesignParameter(Parameter):
     def __init__(self, name, description, unit, val=None):
@@ -373,8 +370,6 @@
 
     def change_time_step(self, val):
         self.time_step = val
-<<<<<<< HEAD
-=======
 
     def resample(self):
         """
@@ -384,8 +379,6 @@
         """
         if self.time_data: # TODO This is a TimeSeries Parameter, a Boolean indicating whether or not it contains time data should be unnecessary
             self.value = ut.resample(self.value, new_sample_time=self.time_step)
->>>>>>> 6a57c596
-
 
 class UserDataParameter(TimeSeriesParameter):
     def __init__(self, name, description, unit, val=None):
