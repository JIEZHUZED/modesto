--- conflicted
+++ resolved
@@ -551,18 +551,12 @@
                                        'K'),
             'max_heat': DesignParameter('max_heat',
                                         'Maximum heating power through substation',
-<<<<<<< HEAD
                                         'W'),
             'COP': DesignParameter('COP',
                                    description='COP of the local heat pump, default value is 1 (i.e. no heat pump)',
                                    unit='-',
                                    val=1)
-        }
-        # TODO Te, Tg and Q_sol als global parameters?
-=======
-                                        'W')
         })
->>>>>>> 120bca92
         return params
 
 
