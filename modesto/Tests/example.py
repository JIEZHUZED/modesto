import logging

import matplotlib.pyplot as plt
import networkx as nx
import numpy as np
import pandas as pd

from modesto.main import Modesto

logging.basicConfig(level=logging.DEBUG,
                    format='%(asctime)s %(name)-36s %(levelname)-8s %(message)s',
                    datefmt='%m-%d %H:%M')
logger = logging.getLogger('Main.py')

###########################
# Set up Graph of network #
###########################

G = nx.DiGraph()

G.add_node('ThorPark', x=4000, y=4000, z=0,
           comps={'thorPark': 'ProducerVariable'})
G.add_node('p1', x=2600, y=5000, z=0,
           comps={})
G.add_node('waterscheiGarden', x=2500, y=4600, z=0,
           comps={'waterscheiGarden.buildingD': 'BuildingFixed',
                  'waterscheiGarden.storage': 'StorageVariable'
                  }
           )
G.add_node('zwartbergNE', x=2000, y=5500, z=0,
           comps={'zwartbergNE.buildingD': 'BuildingFixed'})

G.add_edge('ThorPark', 'p1', name='bbThor')
G.add_edge('p1', 'waterscheiGarden', name='spWaterschei')
G.add_edge('p1', 'zwartbergNE', name='spZwartbergNE')

# nx.draw(G, with_labels=True, font_weight='bold')
# plt.show()

###################################
# Set up the optimization problem #
###################################

n_steps = 5
time_steps = 3600

modesto = Modesto(n_steps * time_steps, time_steps, 'ExtensivePipe', G)

##################################
# Fill in the parameters         #
##################################

heat_profile = pd.DataFrame([1000] * n_steps, index=range(n_steps))
T_amb = pd.DataFrame([20 + 273.15] * n_steps, index=range(n_steps))

modesto.opt_settings(allow_flow_reversal=False)

modesto.change_weather('Te', T_amb)

modesto.change_design_param('zwartbergNE.buildingD', 'delta_T', 20)
modesto.change_design_param('zwartbergNE.buildingD', 'mult', 2000)
modesto.change_user_behaviour('zwartbergNE.buildingD', 'heat_profile', heat_profile)
modesto.change_design_param('waterscheiGarden.buildingD', 'delta_T', 20)
modesto.change_design_param('waterscheiGarden.buildingD', 'mult', 200)
modesto.change_user_behaviour('waterscheiGarden.buildingD', 'heat_profile', heat_profile)

stor_design = {  # Thi and Tlo need to be compatible with delta_T of previous
    'Thi': 80 + 273.15,
    'Tlo': 60 + 273.15,
    'mflo_max': 110,
    'volume': 10,
    'ar': 1,
    'dIns': 0.3,
    'kIns': 0.024
}

for i in stor_design:
    modesto.change_design_param('waterscheiGarden.storage', i, stor_design[i])

prod_design = {'efficiency': 0.95,
               'PEF': 1,
               'CO2': 0.178,  # based on HHV of CH4 (kg/KWh CH4)
               'fuel_cost': 0.034,  # http://ec.europa.eu/eurostat/statistics-explained/index.php/Energy_price_statistics (euro/kWh CH4)
               'Qmax': 10e6}


for i in prod_design:
    modesto.change_design_param('thorPark', i, prod_design[i])

modesto.change_initial_cond('waterscheiGarden.storage', 'heat_stor', 0)
#
modesto.change_design_param('bbThor', 'pipe_type', 150)
modesto.change_design_param('spWaterschei', 'pipe_type', 200)
modesto.change_design_param('spZwartbergNE', 'pipe_type', 125)

##################################
# Solve the optimization problem #
##################################

modesto.compile()
<<<<<<< HEAD
modesto.set_objective('energy')
modesto.solve(tee=True, mipgap=0.00)
=======
modesto.set_objective('CO2')
modesto.solve(tee=False, mipgap=0.01)
>>>>>>> 91cbb6f2

##################################
# Collect result                 #
##################################

print '\nWaterschei.buildingD'
print 'Heat flow', modesto.get_result('waterscheiGarden.buildingD', 'heat_flow')

# print '\nzwartbergNE.buildingD'
# print 'Heat flow', modesto.get_result('zwartbergNE.buildingD', 'heat_flow')

print '\nthorPark'
print 'Heat flow', modesto.get_result('thorPark', 'heat_flow')

print '\nStorage'
print 'Heat flow', modesto.get_result('waterscheiGarden.storage', 'heat_flow')
print 'Mass flow', modesto.get_result('waterscheiGarden.storage', 'mass_flow')
print 'Energy', modesto.get_result('waterscheiGarden.storage', 'heat_stor')

# -- Efficiency calculation --

# Heat flows
prod_hf = modesto.get_result('thorPark', 'heat_flow')
prod_hf = [x for x in prod_hf]
storage_hf = modesto.get_result('waterscheiGarden.storage', 'heat_flow')
waterschei_hf = modesto.get_result('waterscheiGarden.buildingD', 'heat_flow')
zwartberg_hf = modesto.get_result('zwartbergNE.buildingD', 'heat_flow')

storage_soc = modesto.get_result('waterscheiGarden.storage', 'heat_stor')

# Sum of heat flows
prod_e = sum(prod_hf)
storage_e = sum(storage_hf)
waterschei_e = sum(waterschei_hf)
zwartberg_e = sum(zwartberg_hf)

# Efficiency
print '\nNetwork'
print 'Efficiency', (storage_e + waterschei_e + zwartberg_e) / prod_e * 100, '%'  #

# Diameters
print '\nDiameters'
for i in ['bbThor', 'spWaterschei', 'spZwartbergNE']:  # ,
    print i, ': ', str(modesto.components[i].get_diameter())

# Pipe heat losses
print '\nPipe heat losses'
print 'bbThor: ', modesto.get_result('bbThor', 'heat_loss_tot')
print 'spWaterschei: ', modesto.get_result('spWaterschei', 'heat_loss_tot')
print 'spZwartbergNE: ', modesto.get_result('spZwartbergNE', 'heat_loss_tot')

#
# print '\nDN heat losses'
# print modesto.components['bbThor'].block.find_component('heat_loss').pprint()
#
print '\nMass flows'
print 'bbThor: ', modesto.get_result('bbThor','mass_flow')
print 'spWaterschei: ',modesto.get_result('spWaterschei','mass_flow')
print 'spZwartbergNE: ',modesto.get_result('spZwartbergNE','mass_flow')

# print '\nWeights'
# print modesto.components['bbThor'].block.find_component('weight3').pprint()


fig, ax = plt.subplots()

ax.hold(True)
l1, = ax.plot(prod_hf)
l3, = ax.plot([x + y+ z for x, y, z in zip(waterschei_hf, storage_hf, zwartberg_hf,)])  # , )])  #
ax.axhline(y=0, linewidth=2, color='k', linestyle='--')

ax.set_title('Heat flows [W]')

fig.legend((l1, l3),
           ('Producer',
            'Users and storage'),
           'lower center', ncol=3)
fig.tight_layout()

fig2 = plt.figure()

ax2 = fig2.add_subplot(111)
ax2.plot(storage_soc, label='Stored heat')
ax2.plot(np.asarray(storage_hf) * 3600, label="Charged heat")
ax2.axhline(y=0, linewidth=2, color='k', linestyle='--')
ax2.legend()
fig2.suptitle('Storage')
fig2.tight_layout()

fig3 = plt.figure()

ax3 = fig3.add_subplot(111)
ax3.plot(waterschei_hf, label='Waterschei')
ax3.plot(zwartberg_hf, label="Zwartberg")
ax3.plot(storage_hf, label='Storage')
ax3.axhline(y=0, linewidth=1.5, color='k', linestyle='--')
ax3.legend()
ax3.set_ylabel('Heat Flow [W]')
fig3.tight_layout()

plt.show()<|MERGE_RESOLUTION|>--- conflicted
+++ resolved
@@ -98,13 +98,8 @@
 ##################################
 
 modesto.compile()
-<<<<<<< HEAD
 modesto.set_objective('energy')
 modesto.solve(tee=True, mipgap=0.00)
-=======
-modesto.set_objective('CO2')
-modesto.solve(tee=False, mipgap=0.01)
->>>>>>> 91cbb6f2
 
 ##################################
 # Collect result                 #
