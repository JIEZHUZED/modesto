--- conflicted
+++ resolved
@@ -21,15 +21,7 @@
     model.compile(start_time=start_time)
     model.set_objective('cost')
     model.opt_settings(allow_flow_reversal=True)
-<<<<<<< HEAD
-    assert model.solve(tee=True, mipgap=0.03, solver='gurobi', probe=False, timelim=300) == 0
-
-
-if __name__ == '__main__':
-    test_case_base()
-=======
     assert model.solve(tee=True, mipgap=0.03, solver='gurobi', probe=False, timelim=3600) == 0
 
 if __name__ == '__main__':
->>>>>>> 6a57c596
     test_case_future()