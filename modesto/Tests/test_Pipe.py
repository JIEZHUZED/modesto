#!/usr/bin/env python
"""
Description
"""

import networkx as nx
import pandas as pd

import modesto.utils as ut
from modesto.main import Modesto


def setup_graph(forward=True):
    """
    Instantiate graph.

    :param forward:
        Boolean. if True, pipe runs from producer to consumer. Else, pipe is reversed.

    :return: nx.DiGraph
    """
    G = nx.DiGraph()

    G.add_node('prod', x=0, y=0, z=0, comps={'prod': 'ProducerVariable'})
    G.add_node('cons', x=1000, y=0, z=0, comps={'cons': 'BuildingFixed'})

    if forward:
        G.add_edge('prod', 'cons', name='pipe')
    else:
        G.add_edge('cons', 'prod', name='pipe')

    return G


def setup_graph_stor():
    G = nx.DiGraph()

    G.add_node('prod', x=0, y=0, z=0, comps={'prod': 'ProducerVariable'})
    G.add_node('stor', x=250, y=0, z=0, comps={'stor': 'StorageVariable'})
    G.add_node('cons', x=500, y=0, z=0, comps={'cons': 'BuildingFixed'})
    G.add_node('stor2', x=250, y=250, z=0, comps={'stor': 'StorageVariable'})

    G.add_edge('prod', 'stor', name='pipe1')
    G.add_edge('stor', 'cons', name='pipe2')
    G.add_edge('stor', 'stor2', name='pipe3')

    return G


def setup_modesto_with_stor(graph, objtype='cost'):
    numdays = 1
    horizon = numdays * 24 * 3600
    time_step = 3600
    start_time = pd.Timestamp('20140101')
    pipe_model = 'ExtensivePipe'

    optmodel = Modesto(pipe_model=pipe_model,
                       graph=graph
                       )

    from pkg_resources import resource_filename
    datapath = resource_filename('modesto', 'Data')
    wd = ut.read_time_data(datapath, name='Weather/weatherData.csv')
    t_amb = wd['Te']
    t_g = wd['Tg']
    QsolN = wd['QsolN']
    QsolE = wd['QsolS']
    QsolS = wd['QsolN']
    QsolW = wd['QsolW']
    c_f = ut.read_time_data(path=datapath, name='ElectricityPrices/DAM_electricity_prices-2014_BE.csv')['price_BE']

    general_params = {'Te': t_amb,
                      'Tg': t_g,
                      'Q_sol_E': QsolE,
                      'Q_sol_W': QsolW,
                      'Q_sol_S': QsolS,
                      'Q_sol_N': QsolN,
                      'time_step': time_step,
                      'horizon': horizon,
                      'elec_cost': c_f}
    optmodel.change_params(general_params)

    Pnom = 4e4

    # Building parameters
    index = pd.DatetimeIndex(start=start_time, freq=str(time_step) + 'S', periods=horizon / time_step)
    building_params = {
        'temperature_supply': 50+273.15,
        'temperature_return': 20+273.15,
        'mult': 1,
        'heat_profile': pd.Series(index=index, name='Heat demand', data=[0, 1, 0, 0, 1, 1] * 4 * numdays) * Pnom,
        'CO2': 0.2,
        'DHW_demand': pd.Series(index=index, name='Heat demand', data=[0, 1, 0, 0, 1, 1] * 4 * numdays) * 60
    }
    optmodel.change_params(building_params, node='cons', comp='cons')

    # Producer parameters
    prod_design = {'delta_T': 30,
                   'efficiency': 0.95,
                   'PEF': 1,
                   'CO2': 0.178,  # based on HHV of CH4 (kg/KWh CH4)
                   'fuel_cost': c_f,
                   'Qmax': Pnom,
                   'ramp_cost': 0.00,
                   'ramp': Pnom,
                   'cost_inv': 1}

    optmodel.change_params(prod_design, 'prod', 'prod')

    # Storage parameters
<<<<<<< HEAD
    stor_design = {'Thi': 50 + 273.15,
                   'Tlo': 20 + 273.15,
=======
    stor_design = {'temperature_supply': 60 + 273.15,
                   'temperature_return': 20 + 273.15,
>>>>>>> f5403389
                   'mflo_max': 100,
                   'mflo_min': -100,
                   'volume': 5000,
                   'heat_stor': 10,
                   'ar': 2,
                   'dIns': 0.2,
                   'kIns': 0.0024,
                   'mflo_use': pd.Series(index=c_f.index, data=0),
                   'cost_inv': 1}

    for stor in ['stor', 'stor2']:
        optmodel.change_params(stor_design, stor, 'stor')
        optmodel.change_init_type('heat_stor', 'free', stor, 'stor')

    # optmodel.change_param('stor', 'stor', 'dIns', 0.001)
    # optmodel.change_param('stor', 'stor', 'kIns', 0.01)

    # Pipe parameters
    params = {
        'diameter': 150
    }

    if pipe_model is 'ExtensivePipe':
        params['temperature_supply'] = 30 + 273.15
        params['temperature_return'] = 20 + 273.15

    for p in ['pipe1', 'pipe2', 'pipe3']: optmodel.change_params(params, node=None, comp=p)

    optmodel.compile(start_time=start_time)

    optmodel.set_objective(objtype)
    optmodel.opt_settings(allow_flow_reversal=True)

    return optmodel


def setup_modesto(graph, objtype='cost'):
    """
    Instantiate and compile Modesto object using network graph supplied.

    :param graph: nx.DiGraph object specifying network lay-out
    :return:
    """

    numdays = 1
    horizon = numdays * 24 * 3600
    time_step = 3600
    start_time = pd.Timestamp('20140101')
    pipe_model = 'ExtensivePipe'

    optmodel = Modesto(pipe_model=pipe_model,
                       graph=graph
                       )

    from pkg_resources import resource_filename
    datapath = resource_filename('modesto', 'Data')
    wd = ut.read_time_data(datapath, name='Weather/weatherData.csv')
    t_amb = wd['Te']
    t_g = wd['Tg']
    QsolN = wd['QsolN']
    QsolE = wd['QsolS']
    QsolS = wd['QsolN']
    QsolW = wd['QsolW']
    c_f = ut.read_time_data(path=datapath, name='ElectricityPrices/DAM_electricity_prices-2014_BE.csv')['price_BE']

    general_params = {'Te': t_amb,
                      'Tg': t_g,
                      'Q_sol_E': QsolE,
                      'Q_sol_W': QsolW,
                      'Q_sol_S': QsolS,
                      'Q_sol_N': QsolN,
                      'time_step': time_step,
                      'horizon': horizon,
                      'elec_cost': c_f}
    optmodel.change_params(general_params)

    Pnom = 5e6

    # Building parameters
    index = pd.DatetimeIndex(start=start_time, freq=str(time_step) + 'S', periods=horizon / time_step)
    building_params = {
        'temperature_supply': 50+273.15,
        'temperature_return': 20+273.15,
        'mult': 1,
        'heat_profile': pd.Series(index=index, name='Heat demand', data=[0, 1, 0, 0, 1, 1] * 4 * numdays) * Pnom,
        'CO2': 0.2,
        'DHW_demand': pd.Series(index=index, name='Heat demand', data=[0, 1, 0, 0, 1, 1] * 4 * numdays) * 60
    }
    optmodel.change_params(building_params, node='cons', comp='cons')

    # Producer parameters
    prod_design = {'delta_T': 30,
                   'efficiency': 0.95,
                   'PEF': 1,
                   'CO2': 0.178,  # based on HHV of CH4 (kg/KWh CH4)
                   'fuel_cost': c_f,
                   'Qmax': Pnom * 1.5,
                   'ramp_cost': 0.01,
                   'ramp': Pnom / 3500,
                   'cost_inv': 1}

    optmodel.change_params(prod_design, 'prod', 'prod')

    # Pipe parameters
    params = {
        'diameter': 150,
        'temperature_supply': 50 + 273.15,
        'temperature_return': 20 + 273.15
    }
    optmodel.change_params(params, node=None, comp='pipe')

    optmodel.compile(start_time=start_time)

    optmodel.set_objective(objtype)
    optmodel.opt_settings(allow_flow_reversal=True)

    return optmodel


def run(objtype):
    G_for = setup_graph(True)
    G_rev = setup_graph(False)

    opt_for = setup_modesto(G_for, objtype)
    opt_rev = setup_modesto(G_rev, objtype)

    res1 = opt_for.solve(tee=True, mipgap=0.000001, solver='gurobi')
    res2 = opt_rev.solve(tee=True, mipgap=0.000001, solver='gurobi')

    return opt_for, opt_rev


def test_pipe_cost():
    opt_for, opt_rev = run('cost')

    res1 = opt_for.get_result('heat_flow', node='cons', comp='cons')
    res2 = opt_rev.get_result('heat_flow', node='cons', comp='cons')

    print(res1)
    print(res2)

    assert res1.equals(res2)


def test_pipe_en():
    opt_for, opt_rev = run('energy')

    res1 = opt_for.get_result('heat_flow', node='cons', comp='cons')
    res2 = opt_rev.get_result('heat_flow', node='cons', comp='cons')

    print(res1)
    print(res2)

    assert res1.equals(res2)


def test_heat_var_stor_en():
    gr = setup_graph_stor()
    opt = setup_modesto_with_stor(gr, objtype='energy')

    res1 = opt.solve(tee=True, mipgap=0.01, solver='gurobi')

    assert res1 == 0


def test_heat_var_stor_cost():
    gr = setup_graph_stor()
    opt = setup_modesto_with_stor(gr, objtype='cost')

    res1 = opt.solve(tee=True, mipgap=0.01, solver='gurobi')

    assert res1 == 0


def test_pipe_investment():
    gr = setup_graph()
    opt = setup_modesto(gr)
    assert opt.components['pipe'].get_investment_cost() == 635460.0

    opt.change_param(node=None, comp='pipe', param='diameter', val=250)
    assert opt.components['pipe'].get_investment_cost() == 853460.0
    # print(opt.components[])

if __name__ == '__main__':
    test_pipe_investment()

    # import logging
    # import matplotlib.pyplot as plt
    #
    # pipe_type = 'ExtensivePipe'
    # nostor = True
    #
    # if nostor:
    #     logging.getLogger()
    #     G_for = setup_graph(True)
    #     G_rev = setup_graph(False)
    #
    #     opt_for = setup_modesto(G_for)
    #     opt_rev = setup_modesto(G_rev)
    #
    #     opts = {'for': opt_for, 'rev': opt_rev}
    #     print('')
    #     print(opts)
    #
    #     for name, opt in opts.items():
    #         res = opt.solve(tee=True, mipgap=0.000001, solver='cplex')
    #         if not res == 0:
    #             raise Exception('Optimization {} failed to solve.'.format(name))
    #
    #     # print opts['for'].get_result('heat_flow_in', comp='pipe')
    #     # print opts['for'].get_result('heat_flow_out', comp='pipe')
    #
    #     # print "Objective slack"
    #     # print opts['for'].model.Slack.pprint()
    #
    #     print('Are heat losses equal?')
    #     print(opts['for'].get_result('heat_loss_tot', comp='pipe').equals(
    #         opts['rev'].get_result('heat_loss_tot', comp='pipe')))
    #     fig, axs = plt.subplots(4, 1, sharex=True)
    #
    #     for name, opt in opts.items():
    #         axs[0].plot(opt.get_result('heat_flow', node='cons', comp='cons'), linestyle='--', label='cons_' + name)
    #         axs[0].plot(opt.get_result('heat_flow', node='prod', comp='prod'), label='prod_' + name)
    #
    #         axs[0].set_ylabel('Heat flow [W]')
    #
    #         axs[1].plot(opt.get_result('heat_loss_tot', comp='pipe'), label=name)
    #         axs[1].plot(opt.get_result('heat_flow_in', comp='pipe') - opt.get_result('heat_flow_out', comp='pipe'),
    #                     label=name)
    #         axs[1].set_ylabel('Heat loss [W]')
    #
    #         axs[2].plot(opt.get_result('heat_flow_in', comp='pipe'), label=name + '_in')
    #         axs[2].plot(opt.get_result('heat_flow_out', comp='pipe'), linestyle='--', label=name + '_out')
    #         axs[2].set_ylabel('Heat flow in/out [W]')
    #
    #         axs[3].plot(opt.get_result('mass_flow', comp='pipe'), label=name)
    #         axs[3].set_ylabel('Mass flow rate [kg/s]')
    #
    #     axs[0].legend()
    #     axs[1].legend()
    #     axs[2].legend()
    #     axs[3].legend()
    #
    #     axs[-1].set_xlabel('Time')
    #
    #     for ax in axs:
    #         ax.grid(alpha=0.3, linestyle=':')
    #
    #     plt.show()
    # else:
    #     import matplotlib.pyplot as plt
    #
    #     gr = setup_graph_stor()
    #     opt = setup_modesto_with_stor(gr)
    #
    #     res1 = opt.solve(tee=True,
    #                      solver='gurobi')
    #     print(opt.model.Slack.value)
    #
    #     stor = opt.get_result('heat_flow', 'stor', 'stor')
    #     stor2 = opt.get_result('heat_flow', 'stor2', 'stor')
    #     prod = opt.get_result('heat_flow', 'prod', 'prod')
    #     cons = opt.get_result('heat_flow', 'cons', 'cons')
    #
    #     if pipe_type is 'ExtensivePipe':
    #         dq1 = opt.get_result('heat_loss_tot', None, 'pipe1')
    #         dq2 = opt.get_result('heat_loss_tot', None, 'pipe2')
    #         dq3 = opt.get_result('heat_loss_tot', None, 'pipe3')
    #
    #     stor_soc = opt.get_result('soc', 'stor', 'stor', state=True)
    #     stor2_soc = opt.get_result('soc', 'stor2', 'stor', state=True)
    #
    #     m_prod = opt.get_result('mass_flow', 'prod', 'prod')
    #     m_stor = opt.get_result('mass_flow', 'stor', 'stor')
    #     m_cons = opt.get_result('mass_flow', 'cons', 'cons')
    #     m_stor2 = opt.get_result('mass_flow', 'stor2', 'stor')
    #
    #     fig, axs = plt.subplots(3, 1, sharex=True)
    #     axs[0].plot(-stor, label='-Storage')
    #     axs[0].plot(stor2, label='Storage2')
    #     axs[0].plot(prod, label='Production')
    #     axs[0].plot(cons, label='Demand')
    #
    #     if pipe_type is 'ExtensivePipe':
    #         axs[0].plot(dq1, ls=':', label='Heat loss 1')
    #         axs[0].plot(dq2, ls=':', label='Heat loss 2')
    #
    #         axs[0].plot(prod - stor - dq1 - dq2, ls='--', label='Sum stor')
    #
    #     else:
    #         axs[0].plot(prod - stor, ls='--', label='Sum stor')
    #
    #     axs[0].legend()
    #     axs[0].set_ylabel('Heat flow [W]')
    #
    #     axs[1].plot(stor_soc, label='1')
    #     axs[1].plot(stor2_soc, label='2')
    #     axs[1].legend()
    #
    #     axs[1].set_ylabel('State of charge [%]')
    #
    #     axs[2].plot(-m_stor, label='-Storage')
    #     axs[2].plot(-m_stor2, label='-Storage2')
    #     axs[2].plot(m_prod, label='Production')
    #     axs[2].plot(m_cons, label='Demand')
    #
    #     axs[2].set_ylabel('Mass flow rate [kg/s]')
    #
    #     axs[2].legend()
    #
    #     for ax in axs: ax.grid(ls=':', lw=0.5)
    #
    #     if pipe_type is 'ExtensivePipe':
    #         fig, ax = plt.subplots(2, 1, sharex=True)
    #         for pip in ['pipe1', 'pipe2', 'pipe3']:
    #             ax[0].plot(opt.get_result('pumping_power', None, pip), label=pip)
    #             ax[1].plot(opt.get_result('heat_loss_tot', None, pip), label=pip)
    #         for a in ax:
    #             a.legend()
    #             a.grid(ls=':')
    #     plt.show()<|MERGE_RESOLUTION|>--- conflicted
+++ resolved
@@ -108,13 +108,8 @@
     optmodel.change_params(prod_design, 'prod', 'prod')
 
     # Storage parameters
-<<<<<<< HEAD
-    stor_design = {'Thi': 50 + 273.15,
-                   'Tlo': 20 + 273.15,
-=======
     stor_design = {'temperature_supply': 60 + 273.15,
                    'temperature_return': 20 + 273.15,
->>>>>>> f5403389
                    'mflo_max': 100,
                    'mflo_min': -100,
                    'volume': 5000,
