#!/usr/bin/env python
"""
Description
"""

import networkx as nx
import pandas as pd

import modesto.utils as ut
from modesto.main import Modesto


def setup_graph(forward):
    """
    Instantiate graph.

    :param forward:
        Boolean. if True, pipe runs from producer to consumer. Else, pipe is reversed.

    :return: nx.DiGraph
    """
    G = nx.DiGraph()

    G.add_node('prod', x=0, y=0, z=0, comps={'prod': 'ProducerVariable'})
    G.add_node('cons', x=1000, y=0, z=0, comps={'cons': 'BuildingFixed'})

    if forward:
        G.add_edge('prod', 'cons', name='pipe')
    else:
        G.add_edge('cons', 'prod', name='pipe')

    return G


def setup_graph_stor():
    G = nx.DiGraph()

    G.add_node('prod', x=0, y=0, z=0, comps={'prod': 'ProducerVariable'})
    G.add_node('stor', x=500, y=0, z=0, comps={'stor': 'StorageVariable'})
    G.add_node('cons', x=1000, y=0, z=0, comps={'cons': 'BuildingFixed'})
    G.add_node('stor2', x=500, y=500, z=0, comps={'stor': 'StorageVariable'})

    G.add_edge('prod', 'stor', name='pipe1')
    G.add_edge('stor', 'cons', name='pipe2')
    G.add_edge('stor', 'stor2', name='pipe3')

    return G


def setup_modesto_with_stor(graph):
    numdays = 1
    horizon = numdays * 24 * 3600
    time_step = 3600
    start_time = pd.Timestamp('20140101')
    pipe_model = 'ExtensivePipe'

    optmodel = Modesto(pipe_model=pipe_model,
                       graph=graph
                       )

    from pkg_resources import resource_filename
    datapath = resource_filename('modesto', 'Data')
    wd = ut.read_time_data(datapath, name='Weather/weatherData.csv')
    t_amb = wd['Te']
    t_g = wd['Tg']
    QsolN = wd['QsolN']
    QsolE = wd['QsolS']
    QsolS = wd['QsolN']
    QsolW = wd['QsolW']
    c_f = ut.read_time_data(path=datapath, name='ElectricityPrices/DAM_electricity_prices-2014_BE.csv')['price_BE']

    general_params = {'Te': t_amb,
                      'Tg': t_g,
                      'Q_sol_E': QsolE,
                      'Q_sol_W': QsolW,
                      'Q_sol_S': QsolS,
                      'Q_sol_N': QsolN,
                      'time_step': time_step,
                      'horizon': horizon}
    optmodel.change_params(general_params)

    Pnom = 4e4

    # Building parameters
    index = pd.DatetimeIndex(start=start_time, freq=str(time_step) + 'S', periods=horizon / time_step)
    building_params = {
        'delta_T': 40,
        'mult': 1,
        'heat_profile': pd.Series(index=index, name='Heat demand', data=[0, 1, 0, 0, 1, 1] * 4 * numdays) * Pnom

    }
    optmodel.change_params(building_params, node='cons', comp='cons')

    # Producer parameters
    prod_design = {'delta_T': 40,
                   'efficiency': 0.95,
                   'PEF': 1,
                   'CO2': 0.178,  # based on HHV of CH4 (kg/KWh CH4)
                   'fuel_cost': c_f,
                   'Qmax': Pnom,
                   'ramp_cost': 0.00,
                   'ramp': Pnom * 3500}

    optmodel.change_params(prod_design, 'prod', 'prod')

    # Storage parameters
    stor_design = {'Thi': 60 + 273.15,
                   'Tlo': 20 + 273.15,
                   'mflo_max': 100,
                   'mflo_min': -100,
                   'volume': 50,
                   'heat_stor': 10,
                   'ar': 2,
                   'dIns': 0.2,
                   'kIns': 0.0024,
                   'mflo_use': pd.Series(index=c_f.index, data=0)}

    for stor in ['stor', 'stor2']:
        optmodel.change_params(stor_design, stor, 'stor')
        optmodel.change_init_type('heat_stor', 'free', stor, 'stor')

    optmodel.change_param('stor', 'stor', 'dIns', 0.01)

    # Pipe parameters
    params = {
        'diameter': 25
    }

    if pipe_model is 'ExtensivePipe':
        params['temperature_supply'] = 60 + 273.15
        params['temperature_return'] = 20 + 273.15

    for p in ['pipe1', 'pipe2', 'pipe3']: optmodel.change_params(params, node=None, comp=p)

    optmodel.compile(start_time=start_time)

    optmodel.set_objective('energy')
    optmodel.opt_settings(allow_flow_reversal=True)

    return optmodel


def setup_modesto(graph):
    """
    Instantiate and compile Modesto object using network graph supplied.

    :param graph: nx.DiGraph object specifying network lay-out
    :return:
    """

    numdays = 1
    horizon = numdays * 24 * 3600
    time_step = 3600
    start_time = pd.Timestamp('20140101')
    pipe_model = 'ExtensivePipe'

    optmodel = Modesto(pipe_model=pipe_model,
                       graph=graph
                       )

    from pkg_resources import resource_filename
    datapath = resource_filename('modesto', 'Data')
    wd = ut.read_time_data(datapath, name='Weather/weatherData.csv')
    t_amb = wd['Te']
    t_g = wd['Tg']
    QsolN = wd['QsolN']
    QsolE = wd['QsolS']
    QsolS = wd['QsolN']
    QsolW = wd['QsolW']
    c_f = ut.read_time_data(path=datapath, name='ElectricityPrices/DAM_electricity_prices-2014_BE.csv')['price_BE']

    general_params = {'Te': t_amb,
                      'Tg': t_g,
                      'Q_sol_E': QsolE,
                      'Q_sol_W': QsolW,
                      'Q_sol_S': QsolS,
                      'Q_sol_N': QsolN,
                      'time_step': time_step,
                      'horizon': horizon}
    optmodel.change_params(general_params)

    Pnom = 4e6

    # Building parameters
    index = pd.DatetimeIndex(start=start_time, freq=str(time_step) + 'S', periods=horizon / time_step)
    building_params = {
        'delta_T': 40,
        'mult': 1,
        'heat_profile': pd.Series(index=index, name='Heat demand', data=[0, 1, 0, 0, 1, 1] * 4 * numdays) * Pnom

    }
    optmodel.change_params(building_params, node='cons', comp='cons')

    # Producer parameters
    prod_design = {'delta_T': 40,
                   'efficiency': 0.95,
                   'PEF': 1,
                   'CO2': 0.178,  # based on HHV of CH4 (kg/KWh CH4)
                   'fuel_cost': c_f,
                   'Qmax': Pnom * 1.5,
                   'ramp_cost': 0.01,
                   'ramp': Pnom / 3500}

    optmodel.change_params(prod_design, 'prod', 'prod')

    # Pipe parameters
    params = {
        'diameter': 150,
        'temperature_supply': 60 + 273.15,
        'temperature_return': 20 + 273.15
    }
    optmodel.change_params(params, node=None, comp='pipe')

    optmodel.compile(start_time=start_time)

    optmodel.set_objective('cost')
    optmodel.opt_settings(allow_flow_reversal=True)

    return optmodel


def run():
    G_for = setup_graph(True)
    G_rev = setup_graph(False)

    opt_for = setup_modesto(G_for)
    opt_rev = setup_modesto(G_rev)

    res1 = opt_for.solve(tee=True, mipgap=0.000001, solver='gurobi')
    res2 = opt_rev.solve(tee=True, mipgap=0.000001, solver='gurobi')

    return opt_for, opt_rev


def test_pipe():
    opt_for, opt_rev = run()

    res1 = opt_for.get_result('heat_flow', node='cons', comp='cons')
    res2 = opt_rev.get_result('heat_flow', node='cons', comp='cons')

    print res1
    print res2

    assert res1.equals(res2)


def test_heat_var_stor():
    gr = setup_graph_stor()
    opt = setup_modesto_with_stor(gr)

    res1 = opt.solve(tee=True, mipgap=0.01, solver='gurobi')


if __name__ == '__main__':
    import logging

    pipe_type = 'ExtensivePipe'
    nostor = False

    if nostor:
        logging.getLogger()
        G_for = setup_graph(True)
        G_rev = setup_graph(False)

        opt_for = setup_modesto(G_for)
        opt_rev = setup_modesto(G_rev)

        opts = {'for': opt_for, 'rev': opt_rev}
        print ''
        print opts

        for name, opt in opts.iteritems():
            res = opt.solve(tee=True, mipgap=0.000001, solver='cplex')
            if not res == 0:
                raise Exception('Optimization {} failed to solve.'.format(name))

<<<<<<< HEAD
        for name, opt in opts.iteritems():
            print ''
            print name, str(opt.get_objective('energy'))

        import matplotlib.pyplot as plt

        print opts['for'].get_result('slack_heat_loss', comp='pipe')
        print opts['for'].get_result('heat_flow_in', comp='pipe')
        print opts['for'].get_result('heat_flow_out', comp='pipe')
=======
    print opts['for'].get_result('heat_flow_in', comp='pipe')
    print opts['for'].get_result('heat_flow_out', comp='pipe')

    print "Objective slack"
    print opts['for'].model.Slack.pprint()
>>>>>>> 4b5ccb41

        print opts['for'].get_result('mass_flow_forw', comp='pipe')
        print opts['for'].get_result('mass_flow_back', comp='pipe')

        print "Objective slack"
        print opts['for'].model.Slack.pprint()

        fig, axs = plt.subplots(4, 1, sharex=True)

        for name, opt in opts.iteritems():
            axs[0].plot(opt.get_result('heat_flow', node='cons', comp='cons'), linestyle='--', label='cons_' + name)
            axs[0].plot(opt.get_result('heat_flow', node='prod', comp='prod'), label='prod_' + name)

            axs[0].set_ylabel('Heat flow [W]')

            axs[1].plot(opt.get_result('heat_loss_tot', comp='pipe'), label=name)
            axs[1].plot(opt.get_result('heat_flow_in', comp='pipe') - opt.get_result('heat_flow_out', comp='pipe'),
                        label=name)
            axs[1].set_ylabel('Heat loss [W]')

            axs[2].plot(opt.get_result('heat_flow_in', comp='pipe'), label=name + '_in')
            axs[2].plot(opt.get_result('heat_flow_out', comp='pipe'), linestyle='--', label=name + '_out')
            axs[2].set_ylabel('Heat flow in/out [W]')

            axs[3].plot(opt.get_result('mass_flow', comp='pipe'), label=name)
            axs[3].set_ylabel('Mass flow rate [kg/s]')

        axs[0].legend()
        axs[1].legend()
        axs[2].legend()
        axs[3].legend()

        axs[-1].set_xlabel('Time')

        for ax in axs:
            ax.grid(alpha=0.3, linestyle=':')

        plt.show()
    else:
        import matplotlib.pyplot as plt

        gr = setup_graph_stor()
        opt = setup_modesto_with_stor(gr)

        res1 = opt.solve(tee=True,
                         solver='gurobi')

        stor = opt.get_result('heat_flow', 'stor', 'stor')
        stor2 = opt.get_result('heat_flow', 'stor2', 'stor')
        prod = opt.get_result('heat_flow', 'prod', 'prod')
        cons = opt.get_result('heat_flow', 'cons', 'cons')

        if pipe_type is 'ExtensivePipe':
            dq1 = opt.get_result('heat_loss_tot', None, 'pipe1')
            dq2 = opt.get_result('heat_loss_tot', None, 'pipe2')
            dq3 = opt.get_result('heat_loss_tot', None, 'pipe3')

        stor_soc = opt.get_result('soc', 'stor', 'stor', state=True)
        stor2_soc = opt.get_result('soc', 'stor2', 'stor', state=True)

        m_prod = opt.get_result('mass_flow', 'prod', 'prod')
        m_stor = opt.get_result('mass_flow', 'stor', 'stor')
        m_cons = opt.get_result('mass_flow', 'cons', 'cons')
        m_stor2 = opt.get_result('mass_flow', 'stor2', 'stor')

        fig, axs = plt.subplots(3, 1, sharex=True)
        axs[0].plot(-stor, label='-Storage')
        axs[0].plot(stor2, label='Storage2')
        axs[0].plot(prod, label='Production')
        axs[0].plot(cons, label='Demand')

        if pipe_type is 'ExtensivePipe':
            axs[0].plot(dq1, ls=':', label='Heat loss 1')
            axs[0].plot(dq2, ls=':', label='Heat loss 2')

            axs[0].plot(prod - stor - dq1 - dq2, ls='--', label='Sum stor')

        else:
            axs[0].plot(prod - stor, ls='--', label='Sum stor')

        axs[0].legend()
        axs[0].set_ylabel('Heat flow [W]')

        axs[1].plot(stor_soc, label='1')
        axs[1].plot(stor2_soc, label='2')
        axs[1].legend()

        axs[1].set_ylabel('State of charge [%]')

        axs[2].plot(-m_stor, label='-Storage')
        axs[2].plot(-m_stor2, label='-Storage2')
        axs[2].plot(m_prod, label='Production')
        axs[2].plot(m_cons, label='Demand')

        axs[2].legend()

        for ax in axs: ax.grid(ls=':', lw=0.5)

        if pipe_type is 'ExtensivePipe':
            fig, ax = plt.subplots(2, 1, sharex=True)
            for pip in ['pipe1', 'pipe2', 'pipe3']:
                ax[0].plot(opt.get_result('slack_heat_loss', None, pip)*1.1, ls=':', label= 'Slack '+pip)
                ax[1].plot(opt.get_result('heat_loss_tot', None, pip), label=pip)
            for a in ax:
                a.legend()
                a.grid(ls=':')
        plt.show()<|MERGE_RESOLUTION|>--- conflicted
+++ resolved
@@ -36,9 +36,9 @@
     G = nx.DiGraph()
 
     G.add_node('prod', x=0, y=0, z=0, comps={'prod': 'ProducerVariable'})
-    G.add_node('stor', x=500, y=0, z=0, comps={'stor': 'StorageVariable'})
-    G.add_node('cons', x=1000, y=0, z=0, comps={'cons': 'BuildingFixed'})
-    G.add_node('stor2', x=500, y=500, z=0, comps={'stor': 'StorageVariable'})
+    G.add_node('stor', x=250, y=0, z=0, comps={'stor': 'StorageVariable'})
+    G.add_node('cons', x=500, y=0, z=0, comps={'cons': 'BuildingFixed'})
+    G.add_node('stor2', x=250, y=250, z=0, comps={'stor': 'StorageVariable'})
 
     G.add_edge('prod', 'stor', name='pipe1')
     G.add_edge('stor', 'cons', name='pipe2')
@@ -99,7 +99,7 @@
                    'fuel_cost': c_f,
                    'Qmax': Pnom,
                    'ramp_cost': 0.00,
-                   'ramp': Pnom * 3500}
+                   'ramp': Pnom}
 
     optmodel.change_params(prod_design, 'prod', 'prod')
 
@@ -119,11 +119,13 @@
         optmodel.change_params(stor_design, stor, 'stor')
         optmodel.change_init_type('heat_stor', 'free', stor, 'stor')
 
-    optmodel.change_param('stor', 'stor', 'dIns', 0.01)
+    # optmodel.change_param('stor', 'stor', 'dIns', 0.001)
+    # optmodel.change_param('stor', 'stor', 'kIns', 0.01)
+
 
     # Pipe parameters
     params = {
-        'diameter': 25
+        'diameter': 150
     }
 
     if pipe_model is 'ExtensivePipe':
@@ -274,26 +276,8 @@
             if not res == 0:
                 raise Exception('Optimization {} failed to solve.'.format(name))
 
-<<<<<<< HEAD
-        for name, opt in opts.iteritems():
-            print ''
-            print name, str(opt.get_objective('energy'))
-
-        import matplotlib.pyplot as plt
-
-        print opts['for'].get_result('slack_heat_loss', comp='pipe')
         print opts['for'].get_result('heat_flow_in', comp='pipe')
         print opts['for'].get_result('heat_flow_out', comp='pipe')
-=======
-    print opts['for'].get_result('heat_flow_in', comp='pipe')
-    print opts['for'].get_result('heat_flow_out', comp='pipe')
-
-    print "Objective slack"
-    print opts['for'].model.Slack.pprint()
->>>>>>> 4b5ccb41
-
-        print opts['for'].get_result('mass_flow_forw', comp='pipe')
-        print opts['for'].get_result('mass_flow_back', comp='pipe')
 
         print "Objective slack"
         print opts['for'].model.Slack.pprint()
@@ -332,11 +316,13 @@
     else:
         import matplotlib.pyplot as plt
 
+
         gr = setup_graph_stor()
         opt = setup_modesto_with_stor(gr)
 
         res1 = opt.solve(tee=True,
                          solver='gurobi')
+        print opt.model.Slack.value
 
         stor = opt.get_result('heat_flow', 'stor', 'stor')
         stor2 = opt.get_result('heat_flow', 'stor2', 'stor')
@@ -385,6 +371,8 @@
         axs[2].plot(m_prod, label='Production')
         axs[2].plot(m_cons, label='Demand')
 
+        axs[2].set_ylabel('Mass flow rate [kg/s]')
+
         axs[2].legend()
 
         for ax in axs: ax.grid(ls=':', lw=0.5)
@@ -392,7 +380,6 @@
         if pipe_type is 'ExtensivePipe':
             fig, ax = plt.subplots(2, 1, sharex=True)
             for pip in ['pipe1', 'pipe2', 'pipe3']:
-                ax[0].plot(opt.get_result('slack_heat_loss', None, pip)*1.1, ls=':', label= 'Slack '+pip)
                 ax[1].plot(opt.get_result('heat_loss_tot', None, pip), label=pip)
             for a in ax:
                 a.legend()
