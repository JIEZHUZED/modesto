from __future__ import division

import logging
import sys
from math import pi, log, exp

from pyomo.core.base import Block, Param, Var, Constraint, NonNegativeReals, value, Set

from modesto.parameter import StateParameter, DesignParameter, UserDataParameter, SeriesParameter


def str_to_comp(string):
    """
    Convert string to class initializer

    :param string: name of class to be initialized
    :return:
    """
    return reduce(getattr, string.split("."), sys.modules[__name__])


class Component(object):
    def __init__(self, name=None, horizon=None, time_step=None, params=None, direction=None,
                 temperature_driven=False):
        """
        Base class for components

        :param name: Name of the component
        :param horizon: Horizon of the optimization problem, in seconds
        :param time_step: Time between two points
        :param params: Required parameters to set up the model (dict)
        :param direction: Indicates  direction of positive heat and mass flows. 1 means into the network (producer node), -1 means into the component (consumer node)
        """
        self.logger = logging.getLogger('modesto.component.Component')
        self.logger.info('Initializing Component {}'.format(name))

        self.name = name

        self.horizon = horizon
        self.time_step = time_step
        if not horizon % time_step == 0:
            raise Exception("The horizon should be a multiple of the time step.")
        self.n_steps = int(horizon / time_step)

        self.model = None  # The entire optimization model
        self.parent = None  # The node model
        self.block = None  # The component model

        self.params = params
        self.slack_list = []

        self.cp = 4180  # TODO make this static variable
        self.rho = 1000

        self.temperature_driven = temperature_driven

        if direction is None:
            raise ValueError('Set direction either to 1 or -1.')
        elif direction not in [-1, 1]:
            raise ValueError('Direction should be -1 or 1.')
        self.direction = direction

    def create_params(self):
        """
        Create all required parameters to set up the model

        :return: a dictionary, keys are the names of the parameters, values are the Parameter objects
        """
        return {}

    def update_time(self, new_val):
        """
        Change the start time of all parameters to ensure correct read out of data

        :param pd.Timestamp new_val: New start time
        :return:
        """
        for _, param in self.params.items():
            param.change_start_time(new_val)

    def pprint(self, txtfile=None):
        """
        Pretty print this block

        :param txtfile: textfile location to write to (default None => stdout)
        :return:
        """
        if self.block is not None:
            self.block.pprint(ostream=txtfile)
        else:
            Exception('The optimization model of %s has not been built yet.' % self.name)

    def get_params(self):
        """

        :return: A list of all parameters necessary for this type of component
        """

        return self.params.keys()

    def change_param_object(self, name, new_object):
        """
        Change a parameter object (used in case of general parameters that are needed in componenet models)

        :param name:
        :return:
        """

        if name not in self.params:
            raise KeyError('{} is not recognized as a parameter of {}'.format(name, self.name))
        if not type(self.params[name]) is type(new_object):
            raise TypeError('When changing the {} parameter object, you should use '
                            'the same type as the original parameter.'.format(name))

        self.params[name] = new_object


    def get_param_value(self, name, time=None):
        """
        Gets value of specified design param. Returns "None" if unknown

        :param name: Name of the parameter (str)
        :param time: If parameter consists of a series of values, the value at a certain can be selected time
        :return:
        """

        try:
            param = self.params[name]
        except KeyError:
            param = None
            self.logger.warning('Parameter {} does not (yet) exist in this component'.format(name))

        return param.get_value(time)

    def get_temperature(self, t, line):
        """
        Return temperature in one of both lines at time t

        :param t: time
        :param line: 'supply' or 'return'
        :return:
        """
        if not self.temperature_driven:
            raise ValueError('The model is not temperature driven, with no supply temperature variables')
        if self.block is None:
            raise Exception("The optimization model for %s has not been compiled" % self.name)
        if not line in self.model.lines:
            raise ValueError('The input line can only take the values from {}'.format(self.model.lines.value))

        return self.block.temperatures[line, t]

    def get_heat(self, t):
        """
        Return heat_flow variable at time t

        :param t:
        :return:
        """
        if self.block is None:
            raise Exception("The optimization model for %s has not been compiled" % self.name)
        return self.direction * self.block.heat_flow[t]

    def is_heat_source(self):
        return False

    def get_mflo(self, t, compiled=True, start_time=None):
        """
        Return mass_flow variable at time t

        :param t:
        :param compiled: If True, the compilation of the model is assumed to be finished. If False, other means to get to the mass flow are used
        :return:
        """
        # TODO Find something better!
        if not compiled:
            self.update_time(start_time)
            try:
                return self.direction * self.params['heat_profile'].v(t) * self.params['mult'].v() \
                       / self.cp / self.params['delta_T'].v()
            except:
                try:
                    return self.direction * self.params['heat_profile'].v() \
                           / self.cp / self.params['delta_T'].v()
                except:
                    return None
        else:
            if self.block is None:
                raise Exception("The optimization model for %s has not been compiled" % self.name)
            return self.direction * self.block.mass_flow[t]

    def get_direction(self):
        """
        Return direction

        :return:
        """
        return self.direction

    def get_slack(self, slack_name, t):
        """
        Get the value of a slack variable at a certain time

        :param slack_name: Name of the slack variable
        :param t: Time
        :return: Value of slack
        """

        return self.block.find_component(slack_name)[t]

    def get_investment_cost(self):
        """
        Get the investment cost of this component. For a generic component, this is currently 0, but as components with price data are added, the cost parameter is used to get this value.

        :return: Cost in EUR
        """
        # TODO: express cost with respect to economic lifetime

        return 0

    def make_slack(self, slack_name, time_axis):
        self.slack_list.append(slack_name)
        self.block.add_component(slack_name, Var(time_axis, within=NonNegativeReals))
        return self.block.find_component(slack_name)

    def constrain_value(self, variable, bound, ub=True, slack_variable=None):
        """

        :param variable: variable that needs to be constrained, this is only a single value
        :param bound: The value by which the variable needs to be bounded
        :param ub: if True, this will impose an upper boundary, if False a lower boundary is imposed
        :param slack_variable: The variable that describes the slack
        :return:
        """

        # TODO make two-sided constraints (with possible double slack?) possible

        if ub is True:
            f = 1
        else:
            f = -1

        if slack_variable is None:
            return f * variable <= f * bound
        else:
            return f * variable <= f * bound + slack_variable

    def change_param(self, param, new_data):
        """
        Change the value of a parameter

        :param param: Name of the kind of user data
        :param new_data: The new value of the parameter
        :return:
        """
        if param not in self.params:
            raise Exception("{} is not recognized as a valid parameter for {}".format(param, self.name))

        self.params[param].change_value(new_data)

    def check_data(self):
        """
        Check if all data required to build the optimization problem is available

        :return missing_params: dict containing all missing parameters and their descriptions
        :return flag: True if there are missing params, False if not
        """
        missing_params = {}
        flag = False

        for name, param in self.params.items():
            if not param.check():
                missing_params[name] = self.get_param_description(name)
                flag = True

        return missing_params, flag

    def get_param_description(self, name):
        """
        Returns a string containing the description of a parameter

        :param name: Name of the parameter. If None, all parameters are returned
        :return: A dict of all descriptions
        """

        if name not in self.params:
            raise KeyError('{} is not an existing parameter for {}'.format(name, self.name))
        else:
            return self.params[name].get_description()

    def obj_slack(self):
        """
        Yield summation of all slacks in the componenet

        :return:
        """
        slack = 0

        for slack_name in self.slack_list:
            slack += sum(self.get_slack(slack_name, t) for t in self.model.TIME)

        return slack

    def obj_energy(self):
        """
        Yield summation of energy variables for objective function, but only for relevant component types

        :return:
        """
        return 0

    def obj_cost(self):
        """
        Yield summation of energy variables for objective function, but only for relevant component types

        :return:
        """
        return 0

    def obj_cost_ramp(self):
        """
        Yield summation of energy variables for objective function, but only for relevant component types

        :return:
        """
        return 0

    def obj_co2(self):
        """
        Yield summation of energy variables for objective function, but only for relevant component types

        :return:
        """
        return 0

    def obj_temp(self):
        """
        Yield summation of temperatures for objective function, but only for relevant component types

        :return:
        """
        return 0

    def compile(self, model, block, start_time):
        """
        Compiles the component model

        :param model: The main optimization model
        :param block: The component block, part of the main optimization
        :param start_time: STart_tine of the optimization
        :return:
        """

        self.model = model
        self.block = block
        self.update_time(start_time)


class FixedProfile(Component):
    def __init__(self, name=None, horizon=None, time_step=None, direction=None,
                 temperature_driven=False):
        """
        Class for a component with a fixed heating profile

        :param name: Name of the building
        :param horizon: Horizon of the optimization problem, in seconds
        :param time_step: Time between two points
        :param direction: Indicates  direction of positive heat and mass flows. 1 means into the network (producer node), -1 means into the component (consumer node)
        """
        super(FixedProfile, self).__init__(name=name,
                                           horizon=horizon,
                                           time_step=time_step,
                                           direction=direction,
                                           temperature_driven=temperature_driven)

        self.params = self.create_params()

    def create_params(self):
        """
        Creates all necessary parameters for the component

        :returns
        """

        params = {
            'delta_T': DesignParameter('delta_T',
                                       'Temperature difference across substation',
                                       'K'),
            'mult': DesignParameter('mult',
                                    'Number of buildings in the cluster',
                                    '-'),
            'heat_profile': UserDataParameter('heat_profile',
                                              'Heat use in one (average) building',
                                              'W',
                                              time_step=self.time_step,
                                              horizon=self.horizon),
        }

        if self.temperature_driven:
            params['mass_flow'] = UserDataParameter('mass_flow',
                                                    'Mass flow through one (average) building substation',
                                                    'kg/s',
                                                    time_step=self.time_step,
                                                    horizon=self.horizon
                                                    )
            params['temperature_supply'] = StateParameter('temperature_supply',
                                                          'Initial supply temperature at the component',
                                                          'K',
                                                          'fixedVal',
                                                          slack=True)
            params['temperature_return'] = StateParameter('temperature_return',
                                                          'Initial return temperature at the component',
                                                          'K',
                                                          'fixedVal')
            params['temperature_max'] = DesignParameter('temperature_max',
                                                        'Maximun allowed water temperature at the component',
                                                        'K')
            params['temperature_min'] = DesignParameter('temperature_min',
                                                        'Minimum allowed temperature at the component',
                                                        'K')

        return params

<<<<<<< HEAD
    def partial_compile(self, topmodel, parent, start_time, heat_profile=None):
=======
    def compile(self, model, block, start_time):
>>>>>>> bca84a48
        """
        Build the structure of fixed profile

        :param model: The main optimization model
        :param block: The object to which all component equations can be added
        :param pd.Timestamp start_time: Start time of optimization horizon.
        :return:
        """
        Component.compile(self, model, block, start_time)

        mult = self.params['mult']
        delta_T = self.params['delta_T']

        if heat_profile is None:
            heat_profile = self.params['heat_profile'].v()

        def _mass_flow(b, t):
            return mult.v() * heat_profile[t] / self.cp / delta_T.v()

        def _heat_flow(b, t):
            return mult.v() * heat_profile[t]

        self.block.mass_flow = Param(self.model.TIME, rule=_mass_flow)
        self.block.heat_flow = Param(self.model.TIME, rule=_heat_flow)

        if self.temperature_driven:
            self.block.temperatures = Var(self.model.lines, self.model.TIME)

            def _decl_temperatures(b, t):
                if t == 0:
                    return Constraint.Skip
                elif b.mass_flow[t] == 0:
                    return Constraint.Skip
                else:
                    return b.temperatures['supply', t] - b.temperatures['return', t] == \
                           b.heat_flow[t] / b.mass_flow[t] / self.cp

            def _init_temperatures(b, l):
                return b.temperatures[l, 0] == self.params['temperature_' + l].v()

            uslack = self.make_slack('temperature_max_uslack', self.model.TIME)
            lslack = self.make_slack('temperature_max_l_slack', self.model.TIME)

            ub = self.params['temperature_max'].v()
            lb = self.params['temperature_min'].v()

            def _max_temp(b, t):
                return self.constrain_value(b.temperatures['supply', t],
                                            ub,
                                            ub=True,
                                            slack_variable=uslack[t])

            def _min_temp(b, t):
                return self.constrain_value(b.temperatures['supply', t],
                                            lb,
                                            ub=False,
                                            slack_variable=lslack[t])

            self.block.max_temp = Constraint(self.model.TIME, rule=_max_temp)
            self.block.min_temp = Constraint(self.model.TIME, rule=_min_temp)

            self.block.decl_temperatures = Constraint(self.model.TIME, rule=_decl_temperatures)
            self.block.init_temperatures = Constraint(self.model.lines, rule=_init_temperatures)

        self.logger.info('Optimization model {} {} compiled'.
                         format(self.__class__, self.name))


class VariableProfile(Component):
    # TODO Assuming that variable profile means State-Space model

    def __init__(self, name, horizon, time_step, direction, temperature_driven=False):
        """
        Class for components with a variable heating profile

        :param name: Name of the building
        :param horizon: Horizon of the optimization problem, in seconds
        :param time_step: Time between two points
        :param direction: Standard heat and mass flow direction for positive flows. 1 for producer components, -1 for consumer components
        """
        super(VariableProfile, self).__init__(name=name,
                                              horizon=horizon,
                                              time_step=time_step,
                                              direction=direction,
                                              temperature_driven=temperature_driven)

        self.params = self.create_params()

    def compile(self, model, block, start_time):
        """
        Build the structure of a component model

        :param ContreteModel model: The optimization model
        :param Block block: The Pyomo component model object
        :param pd.Timestamp start_time: Start time of optimization horizon.
        :return:
        """

        Component.compile(self, model, block, start_time)


class BuildingFixed(FixedProfile):
    def __init__(self, name, horizon, time_step, temperature_driven=False):
        """
        Class for building models with a fixed heating profile

        :param name: Name of the building
        :param horizon: Horizon of the optimization problem, in seconds
        :param time_step: Time between two points
        """
        super(BuildingFixed, self).__init__(name=name,
                                            horizon=horizon,
                                            time_step=time_step,
                                            direction=-1,
                                            temperature_driven=temperature_driven)

    def create_params(self):
        params = FixedProfile.create_params(self)

        params['COP'] = DesignParameter('COP',
                                        description='COP of the local heat pump',
                                        unit='-',
                                        val=1)

        return params

    def compile(self, topmodel, parent, start_time):
        self.update_time(start_time)

        FixedProfile.partial_compile(self, topmodel, parent, start_time,
                                     heat_profile=self.params['heat_profile'].v()/self.params['COP'].v())


class BuildingVariable(Component):

    def __init__(self, name, horizon, time_step, temperature_driven=False):
        """
        Class for a building with a variable heating profile

        :param name: Name of the building
        :param horizon: Horizon of the optimization problem, in seconds
        :param time_step: Time between two points
        """
        super(BuildingVariable, self).__init__(name=name,
                                               horizon=horizon,
                                               time_step=time_step,
                                               direction=-1,
                                               temperature_driven=temperature_driven)


class ProducerFixed(FixedProfile):

    def __init__(self, name, horizon, time_step, temperature_driven=False):
        """
        Class that describes a fixed producer profile

        :param name: Name of the building
        :param horizon: Horizon of the optimization problem, in seconds
        :param time_step: Time between two points
        """
        super(ProducerFixed, self).__init__(name=name,
                                            horizon=horizon,
                                            time_step=time_step,
                                            direction=1,
                                            temperature_driven=temperature_driven)

        self.params['mult'].change_value(1)

    def is_heat_source(self):
        return True

    def compile(self, topmodel, parent, start_time):

        FixedProfile.partial_compile(self, topmodel, parent, start_time)


class ProducerVariable(Component):
    def __init__(self, name, horizon, time_step, temperature_driven=False):
        """
        Class that describes a variable producer

        :param name: Name of the building
        :param horizon: Horizon of the optimization problem, in seconds
        :param time_step: Time between two points
        """

        super(ProducerVariable, self).__init__(name=name,
                                               horizon=horizon,
                                               time_step=time_step,
                                               direction=1,
                                               temperature_driven=temperature_driven)

        self.params = self.create_params()

        self.logger = logging.getLogger('modesto.components.VarProducer')
        self.logger.info('Initializing VarProducer {}'.format(name))

    def is_heat_source(self):
        return True

    def create_params(self):
        params = {
            'efficiency': DesignParameter('efficiency',
                                          'Efficiency of the heat source',
                                          '-'),
            'PEF': DesignParameter('PEF',
                                   'Factor to convert heat source to primary energy',
                                   '-'),
            'CO2': DesignParameter('CO2',
                                   'amount of CO2 released when using primary energy source',
                                   'kg/kWh'),
            'fuel_cost': UserDataParameter('fuel_cost',
                                           'cost of fuel/electricity to generate heat',
                                           'euro/kWh',
                                           time_step=self.time_step,
                                           horizon=self.horizon),
            'Qmax': DesignParameter('Qmax',
                                    'Maximum possible heat output',
                                    'W'),
            'ramp': DesignParameter('ramp',
                                    'Maximum ramp (increase in heat output)',
                                    'W/s'),
            'ramp_cost': DesignParameter('ramp_cost',
                                         'Ramping cost',
                                         'euro/(W/s)'),
            'cost_inv': SeriesParameter('cost_inv',
                                        description='Investment cost as a function of Qmax',
                                        unit='EUR',
                                        unit_index='W',
                                        val=0)
        }

        if self.temperature_driven:
            params['mass_flow'] = UserDataParameter('mass_flow',
                                                    'Flow through the production unit substation',
                                                    'kg/s',
                                                    self.time_step,
                                                    horizon=self.horizon)
            params['temperature_max'] = DesignParameter('temperature_max',
                                                        'Maximum allowed water temperature',
                                                        'K')
            params['temperature_min'] = DesignParameter('temperature_min',
                                                        'Minimum allowed water temperature',
                                                        'K')
            params['temperature_supply'] = StateParameter('temperature_supply',
                                                          'Initial supply temperature at the component',
                                                          'K',
                                                          'fixedVal')
            params['temperature_return'] = StateParameter('temperature_return',
                                                          'Initial return temperature at the component',
                                                          'K',
                                                          'fixedVal')
        return params

    def compile(self, model, block, start_time):
        """
        Build the structure of a producer model

        :return:
        """
        Component.compile(self, model, block, start_time)

        self.block.heat_flow = Var(self.model.TIME, bounds=(0, self.params['Qmax'].v()))
        self.block.ramping_cost = Var(self.model.TIME)

        if self.temperature_driven:
            def _mass_flow(b, t):
                return self.params['mass_flow'].v(t)

            self.block.mass_flow = Param(self.model.TIME, rule=_mass_flow)

            def _decl_init_heat_flow(b):
                return b.heat_flow[0] == (self.params['temperature_supply'].v() -
                                          self.params['temperature_return'].v()) * \
                                         self.cp * b.mass_flow[0]

            self.block.decl_init_heat_flow = Constraint(rule=_decl_init_heat_flow)

        else:
            self.block.mass_flow = Var(self.model.TIME, within=NonNegativeReals)

        def _decl_upward_ramp(b, t):
            if t == 0:
                return Constraint.Skip
            else:
                return b.heat_flow[t] - b.heat_flow[t - 1] <= self.params['ramp'].v() * self.time_step

        def _decl_downward_ramp(b, t):
            if t == 0:
                return Constraint.Skip
            else:
                return b.heat_flow[t - 1] - b.heat_flow[t] <= self.params['ramp'].v() * self.time_step

        def _decl_upward_ramp_cost(b, t):
            if t == 0:
                return b.ramping_cost[t] == 0
            else:
                return b.ramping_cost[t] >= (b.heat_flow[t] - b.heat_flow[t - 1]) * self.params['ramp_cost'].v()

        def _decl_downward_ramp_cost(b, t):
            if t == 0:
                return Constraint.Skip
            else:
                return b.ramping_cost[t] >= (b.heat_flow[t - 1] - b.heat_flow[t]) * self.params['ramp_cost'].v()

        self.block.decl_upward_ramp = Constraint(self.model.TIME, rule=_decl_upward_ramp)
        self.block.decl_downward_ramp = Constraint(self.model.TIME, rule=_decl_downward_ramp)
        self.block.decl_downward_ramp_cost = Constraint(self.model.TIME, rule=_decl_downward_ramp_cost)
        self.block.decl_upward_ramp_cost = Constraint(self.model.TIME, rule=_decl_upward_ramp_cost)

        if self.temperature_driven:

            self.block.temperatures = Var(self.model.lines, self.model.TIME)

            def _limit_temperatures(b, t):
                return self.params['temperature_min'].v() <= b.temperatures['supply', t] <= self.params[
                    'temperature_max'].v()

            self.block.limit_temperatures = Constraint(self.model.TIME, rule=_limit_temperatures)

            def _decl_temperatures(b, t):
                if t == 0:
                    return Constraint.Skip
                elif b.mass_flow[t] == 0:
                    return Constraint.Skip
                else:
                    return b.temperatures['supply', t] - b.temperatures['return', t] == b.heat_flow[t] / b.mass_flow[
                        t] / self.cp

            def _init_temperature(b, l):
                return b.temperatures[l, 0] == self.params['temperature_' + l].v()

            def _decl_temp_mf0(b, t):
                if (not t == 0) and b.mass_flow[t] == 0:
                    return b.temperatures['supply', t] == b.temperatures['supply', t - 1]
                else:
                    return Constraint.Skip

            self.block.decl_temperatures = Constraint(self.model.TIME, rule=_decl_temperatures)
            self.block.init_temperatures = Constraint(self.model.lines, rule=_init_temperature)
            self.block.dec_temp_mf0 = Constraint(self.model.TIME, rule=_decl_temp_mf0)

    def get_ramp_cost(self, t):
        return self.block.ramping_cost[t]

    def get_investment_cost(self):
        """
        Get investment cost of variable producer as a function of the nominal power rating.

        :return: Cost in EUR
        """
        return self.params['cost_inv'].v(self.params['Qmax'].v())

    def obj_energy(self):
        """
        Generator for energy objective variables to be summed
        Unit: kWh (primary energy)

        :return:
        """

        eta = self.params['efficiency'].v()
        pef = self.params['PEF'].v()

        return sum(pef / eta * (self.get_heat(t)) * self.time_step / 3600 / 1000 for t in range(self.n_steps))

    def obj_cost(self):
        """
        Generator for cost objective variables to be summed
        Unit: euro

        :return:
        """
        cost = self.params['fuel_cost'].v()  # cost consumed heat source (fuel/electricity)
        eta = self.params['efficiency'].v()
        return sum(cost[t] / eta * self.get_heat(t) / 3600 * self.time_step / 1000 for t in range(self.n_steps))

    def obj_cost_ramp(self):
        """
        Generator for cost objective variables to be summed
        Unit: euro

        :return:
        """
        cost = self.params['fuel_cost'].v()  # cost consumed heat source (fuel/electricity)
        eta = self.params['efficiency'].v()
        return sum(self.get_ramp_cost(t) + cost[t] / eta * self.get_heat(t)
                   / 3600 * self.time_step / 1000 for t in range(self.n_steps))

    def obj_co2(self):
        """
        Generator for CO2 objective variables to be summed
        Unit: kg CO2

        :return:
        """

        eta = self.params['efficiency'].v()
        pef = self.params['PEF'].v()
        co2 = self.params['CO2'].v()  # CO2 emission per kWh of heat source (fuel/electricity)
        return sum(co2 / eta * self.get_heat(t) * self.time_step / 3600 / 1000 for t in range(self.n_steps))

    def obj_temp(self):
        """
        Generator for supply and return temperatures to be summed
        Unit: K

        :return:
        """

        # return sum((70+273.15 - self.get_temperature(t, 'supply'))**2 for t in range(self.n_steps))

        return sum(self.get_temperature(t, 'supply') for t in self.model.TIME)

class RenewableEnergySource(Component):
    def __init__(self, name, horizon, time_step, temperature_driven=False):
        """
        A renewable energy source (e.g. wind, solar) with known energy generation profile and possible curtailment

        :param name: Name of the solar panel
        :param horizon: Optimization horizon in seconds
        :param time_step: Time step in seconds
        :param temperature_driven: Indicates whether temperatures should be variables
        """

        super(RenewableEnergySource, self).__init__(name=name, horizon=horizon,
                                                    time_step=time_step, direction=1,
                                                    temperature_driven=temperature_driven)

        self.params = self.create_params()

        self.logger = logging.getLogger('modesto.components.RES')
        self.logger.info('Initializing RES {}'.format(name))

    def compile(self, topmodel, parent, start_time):
        """
        Compile this component's equations

        :param topmodel:
        :param parent:
        :param pd.Timestamp start_time: Start time of optimization horizon.
        :return:
        """
        self.update_time(start_time)

        self.model = topmodel
        self.make_block(parent)

        heat_profile = self.params['heat_profile'].v()

        def _heat_flow_max(m, t):
            return heat_profile[t]

        self.block.heat_flow_max = Param(self.model.TIME, rule=_heat_flow_max)
        self.block.heat_flow = Var(self.model.TIME, within=NonNegativeReals)
        self.block.heat_flow_curt = Var(self.model.TIME, within=NonNegativeReals)

        self.block.mass_flow = Var(self.model.TIME)

        # Equations

        def _heat_bal(m, t):
            return m.heat_flow[t] + m.heat_flow_curt[t] == m.heat_flow_max[t]

        def _ener_bal(m, t):
            return m.mass_flow[t] == m.heat_flow[t] / self.cp / self.params['delta_T'].v()

        self.block.eq_heat_bal = Constraint(self.model.TIME, rule=_heat_bal)
        self.block.eq_ener_bal = Constraint(self.model.TIME, rule=_ener_bal)

    def create_params(self):
        params = {
            'delta_T': DesignParameter('delta_T', 'Temperature difference between in- and outlet', 'K'),
            'heat_profile': UserDataParameter(name='heat_profile',
                                              description='Maximum heat generation per unit area of the solar panel',
                                              unit='W/m2',
                                              time_step=self.time_step,
                                              horizon=self.horizon),
            # 'cost_inv': SeriesParameter(name='cost_inv',
            #                             description='Investment cost in function of installed area',
            #                             unit='EUR',
            #                             unit_index='m2',
            #                             val=250)  # Average cost/m2 from SDH fact sheet, Sorensen et al., 2012
            # see http://solar-district-heating.eu/Portals/0/Factsheets/SDH-WP3-D31-D32_August2012.pdf
        }
        return params



class SolarThermalCollector(Component):
    def __init__(self, name, horizon, time_step, temperature_driven=False):
        """
        Solar thermal panel with fixed maximal production. Excess heat is curtailed in order not to make the optimisation infeasible.

        :param name: Name of the solar panel
        :param horizon: Optimization horizon in seconds
        :param time_step: Time step in seconds
        :param temperature_driven: Indicates whether temperatures should be variables
        """
        super(SolarThermalCollector, self).__init__(name=name, horizon=horizon,
                                                    time_step=time_step, direction=1,
                                                    temperature_driven=temperature_driven)

        self.params = self.create_params()

        self.logger = logging.getLogger('modesto.components.SolThermCol')
        self.logger.info('Initializing SolarThermalCollector {}'.format(name))

    def create_params(self):
        params = {
            'area': DesignParameter('area', 'Surface area of panels', 'm2'),
            'delta_T': DesignParameter('delta_T', 'Temperature difference between in- and outlet', 'K'),
            'heat_profile': UserDataParameter(name='heat_profile',
                                              description='Maximum heat generation per unit area of the solar panel',
                                              unit='W/m2',
                                              time_step=self.time_step,
                                              horizon=self.horizon),
            'cost_inv': SeriesParameter(name='cost_inv',
                                        description='Investment cost in function of installed area',
                                        unit='EUR',
                                        unit_index='m2',
                                        val=250)  # Average cost/m2 from SDH fact sheet, Sorensen et al., 2012
            # see http://solar-district-heating.eu/Portals/0/Factsheets/SDH-WP3-D31-D32_August2012.pdf
        }
        return params

    def compile(self, model, block, start_time):
        """
        Compile this component's equations

        :param model: The optimization model
        :param block: The component model object
        :param pd.Timestamp start_time: Start time of optimization horizon.
        :return:
        """
        Component.compile(self, model, block, start_time)

        heat_profile = self.params['heat_profile'].v()

        def _heat_flow_max(m, t):
            return heat_profile[t]

        self.block.heat_flow_max = Param(self.model.TIME, rule=_heat_flow_max)
        self.block.heat_flow = Var(self.model.TIME, within=NonNegativeReals)
        self.block.heat_flow_curt = Var(self.model.TIME, within=NonNegativeReals)

        self.block.mass_flow = Var(self.model.TIME)

        # Equations

        def _heat_bal(m, t):
            return m.heat_flow[t] + m.heat_flow_curt[t] == self.params['area'].v() * m.heat_flow_max[t]

        def _ener_bal(m, t):
            return m.mass_flow[t] == m.heat_flow[t] / self.cp / self.params['delta_T'].v()

        self.block.eq_heat_bal = Constraint(self.model.TIME, rule=_heat_bal)
        self.block.eq_ener_bal = Constraint(self.model.TIME, rule=_ener_bal)

    def get_investment_cost(self):
        """
        Return investment cost of solar thermal collector for the installed area.

        :return: Investment cost in EUR
        """

        return self.params['cost_inv'].v(self.params['area'].v())


class StorageFixed(FixedProfile):
    def __init__(self, name, horizon, time_step, temperature_driven):
        """
        Class that describes a fixed storage

        :param name: Name of the building
        :param pd.Timestamp start_time: Start time of optimization horizon.
        :param horizon: Horizon of the optimization problem, in seconds
        :param time_step: Time between two points
        """
        super(StorageFixed, self).__init__(name=name,
                                           horizon=horizon,
                                           time_step=time_step,
                                           direction=-1,
                                           temperature_driven=temperature_driven)


class StorageVariable(Component):
    def __init__(self, name, horizon, time_step, temperature_driven=False):
        """
        Class that describes a variable storage

        :param name: Name of the building
        :param horizon: Horizon of the optimization problem, in seconds
        :param time_step: Time between two points
        """

        super(StorageVariable, self).__init__(name=name,
                                              horizon=horizon,
                                              time_step=time_step,
                                              direction=-1,
                                              temperature_driven=temperature_driven)

        self.params = self.create_params()
        self.max_en = 0

        # TODO choose between stored heat or state of charge as state (which one is easier for initialization?)

        self.max_mflo = None
        self.min_mflo = None
        self.mflo_use = None
        self.volume = None
        self.dIns = None
        self.kIns = None

        self.ar = None

        self.temp_diff = None

        self.UAw = None
        self.UAtb = None
        self.tau = None

        self.temp_sup = None
        self.temp_ret = None

    def create_params(self):
        params = {
            'Thi': DesignParameter('Thi',
                                   'High temperature in tank',
                                   'K'),
            'Tlo': DesignParameter('Tlo',
                                   'Low temperature in tank',
                                   'K', ),
            'mflo_max': DesignParameter('mflo_max',
                                        'Maximal mass flow rate to and from storage vessel',
                                        'kg/s'),
            'mflo_min': DesignParameter('mflo_min',
                                        'Minimal mass flow rate to and from storage vessel',
                                        'kg/s'),
            'volume': DesignParameter('volume',
                                      'Storage volume',
                                      'm3'),
            'ar': DesignParameter('ar',
                                  'Aspect ratio (height/width)',
                                  '-'),
            'dIns': DesignParameter('dIns',
                                    'Insulation thickness',
                                    'm'),
            'kIns': DesignParameter('kIns',
                                    'Thermal conductivity of insulation material',
                                    'W/(m.K)'),
            'heat_stor': StateParameter(name='heat_stor',
                                        description='Heat stored in the thermal storage unit',
                                        unit='kWh',
                                        init_type='fixedVal',
                                        slack=False),
            'mflo_use': UserDataParameter(name='mflo_use',
                                          description='Use of warm water stored in the tank, replaced by cold water, e.g. DHW. standard is 0',
                                          unit='kg/s',
                                          horizon=self.horizon,
                                          time_step=self.time_step),
            'cost_inv': SeriesParameter(name='cost_inv',
                                        description='Investment cost as a function of storage volume',
                                        unit='EUR',
                                        unit_index='m3',
                                        val=0),
            'COP': DesignParameter(name='COP',
                                   description='COP of the local heat pump. Default value is 1 (i.e. no heat pump',
                                   unit='-',
                                   val=1)
        }

        return params

    def calculate_static_parameters(self):
        """
        Calculate static parameters and assign them to this object for later use in equations.

        :return:
        """

        self.max_mflo = self.params['mflo_max'].v()
        self.min_mflo = self.params['mflo_min'].v()
        self.mflo_use = self.params['mflo_use'].v()
        self.volume = self.params['volume'].v()
        self.dIns = self.params['dIns'].v()
        self.kIns = self.params['kIns'].v()

        self.ar = self.params['ar'].v()

        self.temp_diff = self.params['Thi'].v() - self.params['Tlo'].v()
        assert (self.temp_diff > 0), 'Temperature difference should be positive.'

        self.temp_sup = self.params['Thi'].v()
        self.temp_ret = self.params['Tlo'].v()

        self.max_en = self.volume * self.cp * self.temp_diff * self.rho / 1000 / 3600

        # Geometrical calculations
        w = (4 * self.volume / self.ar / pi) ** (1 / 3)  # Width of tank
        h = self.ar * w  # Height of tank

        Atb = w ** 2 / 4 * pi  # Top/bottom surface of tank

        # Heat transfer coefficients
        self.UAw = 2 * pi * self.kIns * h / log((w + 2 * self.dIns) / w)
        self.UAtb = Atb * self.kIns / self.dIns

        # Time constant
        self.tau = self.volume * 1000 * self.cp / self.UAw

    def initial_compilation(self, model, block, start_time):
        """
        Common part of compilation for al inheriting classes

        :param model: The optimization model
        :param block: The compoenent model object
        :param pd.Timestamp start_time: Start time of the optimization
        :return:
        """
        ############################################################################################
        # Initialize block

        Component.compile(self, model, block, start_time)

        # Fixed heat loss

        def _heat_loss_ct(b, t):
            return self.UAw * (self.temp_ret - self.model.Te[t]) + \
                   self.UAtb * (self.temp_ret + self.temp_sup - 2 * self.model.Te[t])

        self.block.heat_loss_ct = Param(self.model.TIME, rule=_heat_loss_ct)

        ############################################################################################
        # Initialize variables
        #       with upper and lower bounds

        mflo_bounds = (
            self.min_mflo, self.max_mflo) if self.max_mflo is not None else (
            None, None)
        heat_bounds = (
            (self.min_mflo * self.temp_diff * self.cp,
             self.max_mflo * self.temp_diff * self.cp) if self.max_mflo is not None else (
                None, None))

        # In/out
        self.block.mass_flow = Var(self.model.TIME, bounds=mflo_bounds)
        self.block.heat_flow = Var(self.model.TIME, bounds=heat_bounds)
        if self.temperature_driven:
            self.block.supply_temperature = Var(self.model.TIME)

<<<<<<< HEAD
        if (not self.params['mflo_min'].v() == 0) and (not self.params['COP'].v() == 1):
            raise Exception('The model is not (yet) suitable for a two way heat pump operation. '
                            'Change this mflo_min parameter to 0 to make it a one way operation, or '
                            'change the COP to 1 to remove the heat pump.')

    def compile(self, topmodel, parent, start_time):
=======
    def compile(self, model, block, start_time):
>>>>>>> bca84a48
        """
        Compile this model

        :param model: top optimization model with TIME and Te variable
        :param block: the component model object
        :param start_time: Start time of the optimization
        :return:
        """
        self.update_time(start_time)
        self.calculate_static_parameters()
        self.initial_compilation(model, block, start_time)

        # Internal
        self.block.heat_stor = Var(self.model.X_TIME)  # , bounds=(
        # 0, self.volume * self.cp * 1000 * self.temp_diff))
        self.block.soc = Var(self.model.X_TIME)
        self.logger.debug(
            'Max heat:          {} kWh'.format(str(self.volume * self.cp * 1000 * self.temp_diff / 1000 / 3600)))
        self.logger.debug('Tau:               {} d'.format(str(self.tau / 3600 / 24 / 365)))
        self.logger.debug('variable loss  :   {} %'.format(str(exp(-self.time_step / self.tau))))

        #############################################################################################
        # Equality constraints

        self.block.heat_loss = Var(self.model.TIME)

        def _eq_heat_loss(b, t):
            return b.heat_loss[t] == (1 - exp(-self.time_step / self.tau)) * b.heat_stor[
                t] * 1000 * 3600 / self.time_step + b.heat_loss_ct[t]

        self.block.eq_heat_loss = Constraint(self.model.TIME, rule=_eq_heat_loss)

        # State equation
        def _state_eq(b, t):  # in kWh
            return b.heat_stor[t + 1] == b.heat_stor[t] + self.time_step / 3600 * (
                b.heat_flow[t]*self.params['COP'].v() - b.heat_loss[t]) / 1000 \
                                         - (self.mflo_use[t] * self.cp * (self.temp_sup - self.temp_ret)) / 1000 / 3600

            # self.tau * (1 - exp(-self.time_step / self.tau)) * (b.heat_flow[t] -b.heat_loss_ct[t])

        # SoC equation
        def _soc_eq(b, t):
            return b.soc[t] == b.heat_stor[t] / self.max_en * 100

        self.block.state_eq = Constraint(self.model.TIME, rule=_state_eq)
        self.block.soc_eq = Constraint(self.model.X_TIME, rule=_soc_eq)

        #############################################################################################
        # Inequality constraints

        if self.params['heat_stor'].get_slack():
            uslack = self.make_slack('heat_stor_u_slack', self.model.X_TIME)
            lslack = self.make_slack('heat_stor_l_slack', self.model.X_TIME)
        else:
            uslack = [None] * len(self.model.X_TIME)
            lslack = [None] * len(self.model.X_TIME)

        if self.params['heat_stor'].get_upper_boundary() is not None:
            ub = self.params['heat_stor'].get_upper_boundary()
            if ub > self.max_en:
                self.params['heat_stor'].change_upper_bound(self.max_en)
        else:
            self.params['heat_stor'].change_upper_bound(self.max_en)

        if self.params['heat_stor'].get_lower_boundary() is None:
            self.params['heat_stor'].change_lower_bound(0)

        def _max_heat_stor(b, t):
            return self.constrain_value(b.heat_stor[t],
                                        self.params['heat_stor'].get_upper_boundary(),
                                        ub=True,
                                        slack_variable=uslack[t])

        def _min_heat_stor(b, t):
            return self.constrain_value(b.heat_stor[t],
                                        self.params['heat_stor'].get_lower_boundary(),
                                        ub=False,
                                        slack_variable=lslack[t])

        self.block.max_heat_stor = Constraint(self.model.X_TIME, rule=_max_heat_stor)
        self.block.min_heat_stor = Constraint(self.model.X_TIME, rule=_min_heat_stor)

        #############################################################################################
        # Initial state

        # TODO Move this to a separate general method for initializing states

        heat_stor_init = self.params['heat_stor'].init_type
        if heat_stor_init == 'free':
            pass
        elif heat_stor_init == 'cyclic':
            def _eq_cyclic(b):
                return b.heat_stor[0] == b.heat_stor[self.model.X_TIME[-1]]

            self.block.eq_cyclic = Constraint(rule=_eq_cyclic)
        else:  # Fixed initial
            def _init_eq(b):
                return b.heat_stor[0] == self.params['heat_stor'].v()

            self.block.init_eq = Constraint(rule=_init_eq)

        # self.block.init = Constraint(expr=self.block.heat_stor[0] == 1 / 2 * self.vol * 1000 * self.temp_diff * self.cp)
        # print 1 / 2 * self.vol * 1000 * self.temp_diff * self.cp

        ## Mass flow and heat flow link

        def _heat_bal(b, t):
            return self.cp * b.mass_flow[t] * self.temp_diff == b.heat_flow[t]

        self.block.heat_bal = Constraint(self.model.TIME, rule=_heat_bal)

        self.logger.info('Optimization model Storage {} compiled'.format(self.name))

    def get_heat_stor(self):
        """
        Return initial heat storage state value

        :return:
        """
        return self.block.heat_stor

    def get_investment_cost(self):
        """
        Return investment cost of the storage unit, expressed in terms of equivalent water volume.

        :return: Investment cost in EUR
        """

        return self.params['cost_inv'].v(self.volume)


class StorageCondensed(StorageVariable):
    def __init__(self, name, horizon, time_step, temperature_driven=False):
        """
        Variable storage model. In this model, the state equation are condensed into one single equation. Only the
            initial and final state remain as a parameter. This component is also compatible with a representative
            period presentation, in which the control actions are repeated for a given number of iterations, while the
            storage state can change.

        The heat losses are taken into account exactly in this model.

        :param name: name of the component
        :param horizon: horizon of optimization problem in seconds. The horizon should be that of a single
            representative period.
        :param time_step: time step of optimization problem in seconds.
        :param temperature_driven: Parameter that defines if component is temperature driven. This component can only be
            used in non-temperature-driven optimizations.

        """
        StorageVariable.__init__(self, name=name, horizon=horizon, time_step=time_step,
                                 temperature_driven=temperature_driven)

        self.N = None  # Number of flow time steps
        self.R = None  # Number of repetitions
        self.params['reps'] = DesignParameter(name='reps',
                                              description='Number of times the representative period should be repeated. Default 1.',
                                              unit='-', val=1)

        self.heat_loss_coeff = None

    def compile(self, model, block, start_time):
        """
        Compile this unit. Equations calculate the final state after the specified number of repetitions.

        :param model: Top level model
        :param block: Component model object
        :param start_time: Start tim of the optimization
        :return:
        """
        self.update_time(start_time)
        self.initial_compilation(model, block, start_time)
        self.calculate_static_parameters()

        self.heat_loss_coeff = exp(-self.time_step / self.tau)  # State dependent heat loss such that x_n = hlc*x_n-1
        print 'zeta H is:', str(self.heat_loss_coeff)
        self.block.heat_stor_init = Var(domain=NonNegativeReals)
        self.block.heat_stor_final = Var(domain=NonNegativeReals)

        self.N = len(self.model.TIME)
        self.R = self.params['reps'].v()  # Number of repetitions in total

        self.block.reps = Set(initialize=range(self.R))

        self.block.heat_stor = Var(self.model.X_TIME, self.block.reps)
        self.block.soc = Var(self.model.X_TIME, self.block.reps, domain=NonNegativeReals)

        R = self.R
        N = self.N  # For brevity of equations
        zH = self.heat_loss_coeff

        def _state_eq(b, t, r):
            tlast = self.model.X_TIME[-1]
            if r == 0 and t == 0:
                return b.heat_stor[0, 0] == b.heat_stor_init
            elif t == 0:
                return b.heat_stor[t, r] == b.heat_stor[tlast, r - 1]
            else:
                return b.heat_stor[t, r] == zH * b.heat_stor[t - 1, r] + (b.heat_flow[t - 1] - b.heat_loss_ct[
                    t - 1]) * self.time_step / 3600 / 1000

        self.block.state_eq = Constraint(self.model.X_TIME, self.block.reps, rule=_state_eq)
        self.block.final_eq = Constraint(
            expr=self.block.heat_stor[self.model.X_TIME[-1], R - 1] == self.block.heat_stor_final)

        # SoC equation
        def _soc_eq(b, t, r):
            return b.soc[t, r] == b.heat_stor[t, r] / self.max_en * 100

        self.block.soc_eq = Constraint(self.model.X_TIME, self.block.reps, rule=_soc_eq)

        if self.params['heat_stor'].get_upper_boundary() is not None:
            ub = self.params['heat_stor'].get_upper_boundary()
            if ub > self.max_en:
                self.params['heat_stor'].change_upper_bound(self.max_en)
        else:
            self.params['heat_stor'].change_upper_bound(self.max_en)

        if self.params['heat_stor'].get_lower_boundary() is None:
            self.params['heat_stor'].change_lower_bound(0)

        def _limit_initial_repetition(b, t):
            return (self.params['heat_stor'].get_lower_boundary(), b.heat_stor[t, 0],
                    self.params['heat_stor'].get_upper_boundary())

        def _limit_final_repetition(b, t):
            return (self.params['heat_stor'].get_lower_boundary(), b.heat_stor[t, R - 1],
                    self.params['heat_stor'].get_upper_boundary())

        self.block.limit_init = Constraint(self.model.X_TIME, rule=_limit_initial_repetition)

        if R > 1:
            self.block.limit_final = Constraint(self.model.TIME, rule=_limit_final_repetition)

        init_type = self.params['heat_stor'].init_type
        if init_type == 'free':
            pass
        elif init_type == 'cyclic':
            self.block.eq_cyclic = Constraint(expr=self.block.heat_stor_init == self.block.heat_stor_final)

        else:
            self.block.init_eq = Constraint(expr=self.block.heat_stor_init == self.params['heat_stor'].v())

        ## Mass flow and heat flow link
        def _heat_bal(b, t):
            return self.cp * b.mass_flow[t] * self.temp_diff == b.heat_flow[t]

        self.block.heat_bal = Constraint(self.model.TIME, rule=_heat_bal)

        self.logger.info('Optimization model StorageCondensed {} compiled'.format(self.name))

    def get_heat_stor(self, repetition=None, time=None):
        """
        Calculate stored heat during repetition r and time step n. These parameters are zero-based, so the first time
        step of the first repetition has identifiers r=0 and n=0. If no parameters are specified, the state trajectory
        is calculated.

        :param repetition: Number of repetition current time step is in. First representative period is 0.
        :param time: number of time step during current repetition.
        :return: single float if repetition and time are given, list of floats if not
        """
        out = []
        for r in self.block.reps:
            for n in self.model.X_TIME:
                if n > 0 or r == 0:
                    out.append(value(self.block.heat_stor[n, r]))

        return out

    def _xrn(self, r, n):
        """
        Formula to calculate storage state with repetition r and time step n

        :param r: repetition number (zero-based)
        :param n: time step number (zero-based)
        :return:
        """
        zH = self.heat_loss_coeff
        N = self.N
        R = self.R

        return zH ** (r * N + n) * self.block.heat_stor_init + sum(zH ** (i * R + n) for i in range(r)) * sum(
            zH ** (N - j - 1) * (
                self.block.heat_flow[j] * self.time_step - self.block.heat_loss_ct[j] * self.time_step) / 3.6e6 for j in
            range(N)) + sum(
            zH ** (n - i - 1) * (
                self.block.heat_flow[i] * self.time_step - self.block.heat_loss_ct[i] * self.time_step) / 3.6e6 for i in
            range(n))

    def get_heat_stor_init(self):
        return self.block.heat_stor_init

    def get_heat_stor_final(self):
        return self.block.heat_stor_final

    def get_soc(self):
        """
        Return state of charge list

        :return:
        """
        out = []
        for r in self.block.reps:
            for n in self.model.X_TIME:
                if n > 0 or r == 0:
                    out.append(value(self.block.soc[n, r]))

        return out<|MERGE_RESOLUTION|>--- conflicted
+++ resolved
@@ -420,11 +420,7 @@
 
         return params
 
-<<<<<<< HEAD
-    def partial_compile(self, topmodel, parent, start_time, heat_profile=None):
-=======
-    def compile(self, model, block, start_time):
->>>>>>> bca84a48
+    def partial_compile(self, model, block, start_time, heat_profile=None):
         """
         Build the structure of fixed profile
 
@@ -1176,16 +1172,12 @@
         if self.temperature_driven:
             self.block.supply_temperature = Var(self.model.TIME)
 
-<<<<<<< HEAD
         if (not self.params['mflo_min'].v() == 0) and (not self.params['COP'].v() == 1):
             raise Exception('The model is not (yet) suitable for a two way heat pump operation. '
                             'Change this mflo_min parameter to 0 to make it a one way operation, or '
                             'change the COP to 1 to remove the heat pump.')
 
-    def compile(self, topmodel, parent, start_time):
-=======
     def compile(self, model, block, start_time):
->>>>>>> bca84a48
         """
         Compile this model
 
