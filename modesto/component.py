--- conflicted
+++ resolved
@@ -2,39 +2,23 @@
 
 import logging
 from math import pi, log, exp
-
-<<<<<<< HEAD
-from pyomo.core.base import Block, Param, Var, NonPositiveReals, Constraint
-=======
 import pandas as pd
 from pyomo.core.base import Block, Param, Var, Constraint, NonNegativeReals
->>>>>>> 16bff18a
 
 from parameter import StateParameter, DesignParameter, UserDataParameter
 
 
 class Component(object):
-<<<<<<< HEAD
-    def __init__(self, name, horizon, time_step, params=None):
-=======
-
-    def __init__(self, name=None, horizon=None, time_step=None, design_param={}, states={}, user_param={}, direction=None):
->>>>>>> 16bff18a
+
+    def __init__(self, name=None, horizon=None, time_step=None, params=None, direction=None):
         """
         Base class for components
 
         :param name: Name of the component
-        :param horizon: Horizon of the optimization problem,
-        in seconds
-        :param time_step: Time between two points
-<<<<<<< HEAD
+        :param horizon: Horizon of the optimization problem, in seconds
+        :param time_step: Time between two points
         :param params: Required parameters to set up the model (dict)
-=======
-        :param design_param: Required design parameters to set up the model (list)
-        :param states: Required states that have to be initialized to set up the model (list)
-        :param user_param: Required data about user behaviour to set up the model (list)
         :param direction: Indicates  direction of positive heat and mass flows. 1 means into the network (producer node), -1 means into the component (consumer node)
->>>>>>> 16bff18a
         """
         self.logger = logging.getLogger('modesto.component.Component')
         self.logger.info('Initializing Component {}'.format(name))
@@ -153,50 +137,11 @@
         :param new_data: The new value of the parameter
         :return:
         """
-
-<<<<<<< HEAD
         if param not in self.params:
             raise Exception("{} is not recognized as a valid parameter for {}".format(param, self.name))
 
         self.params[param].change_value(new_data)
-=======
-        assert type(new_data) == type(pd.DataFrame()), \
-            "The format of user behaviour data should be pandas DataFrame (%s, %s)" % (self.name, kind)
-        assert kind in self.needed_user_data, \
-            "%s is not recognized as a valid kind of user data" % kind
-        assert len(new_data.index) == self.n_steps, \
-            "The length of the given user data is %s, but should be %s" \
-            % (len(new_data.index), self.n_steps)
-
-        self.user_data[kind] = new_data
-
-    def change_initial_condition(self, state, val):
-        """
-        Change the initial value of a state
-
-        :param state: Name of the state
-        :param val: New initial value of the state
-        :return:
-        """
-        assert state in self.needed_states, \
-            "%s is not recognized as a valid state" % state
-
-        self.initial_data[state] = val
-
-    def change_design_param(self, param, val):
-        """
-        Change the design parameter of a component
-
-        :param param: Name of the parameter (str)
-        :param val: New value of the parameter
-        :return:
-        """
-
-        assert param in self.needed_design_param, \
-            "%s is not recognized as a valid design parameter" % param
-
-        self.design_param[param] = val
->>>>>>> 16bff18a
+
 
     def check_data(self):
         """
@@ -215,7 +160,6 @@
         """
         return 0
 
-<<<<<<< HEAD
     def get_param_description(self, name):
         """
         Returns a string containing the description of a parameter
@@ -228,7 +172,7 @@
                 raise KeyError('{} is not an existing parameter for {}'.format(name, self.name))
         else:
             return self.params[name].get_description()
-=======
+
     def obj_cost(self):
         """
         Yield summation of energy variables for objective function, but only for relevant component types
@@ -244,7 +188,6 @@
         :return:
         """
         return 0
->>>>>>> 16bff18a
 
 
 class FixedProfile(Component):
@@ -258,20 +201,9 @@
         :param time_step: Time between two points
         :param direction: Indicates  direction of positive heat and mass flows. 1 means into the network (producer node), -1 means into the component (consumer node)
         """
-
-<<<<<<< HEAD
-        Component.__init__(self, name=name,
-                           horizon=horizon,
-                           time_step=time_step)
+        super(FixedProfile, self).__init__(name=name, horizon=horizon, time_step=time_step, direction=direction)
 
         self.params = self.create_params()
-
-        assert direction in [-1, 0, 1], "The input direction should be either -1, 0 or 1"
-        self.direction = direction
-=======
-        super(FixedProfile, self).__init__(name=name, horizon=horizon, time_step=time_step,
-                                           design_param=design_param, user_param=user_param, direction=direction)
->>>>>>> 16bff18a
 
     def create_params(self):
         """
@@ -363,19 +295,11 @@
         :param horizon: Horizon of the optimization problem,
         in seconds
         :param time_step: Time between two points
-        """
-
-<<<<<<< HEAD
-        Component.__init__(self,
-                           name=name,
-                           horizon=horizon,
-                           time_step=time_step)
+        :param direction: Standard heat and mass flow direction for positive flows. 1 for producer components, -1 for consumer components
+        """
+        super(VariableProfile, self).__init__(name=name, horizon=horizon, time_step=time_step, direction=direction)
 
         self.params = self.create_params()
-=======
-        super(VariableProfile, self).__init__(name=name, horizon=horizon, time_step=time_step, design_param={},
-                                              states={}, user_param={}, direction=direction)
->>>>>>> 16bff18a
 
     def compile(self, parent):
         """
@@ -397,7 +321,6 @@
         :param horizon: Horizon of the optimization problem,
         in seconds
         :param time_step: Time between two points
-        :param direction: Standard heat and mass flow direction for positive flows. 1 for producer components, -1 for consumer components
         """
         super(BuildingFixed, self).__init__(name=name, horizon=horizon, time_step=time_step, direction=-1)
 
@@ -441,18 +364,35 @@
         in seconds
         :param time_step: Time between two points
         """
-        design_params = {'efficiency': 'Efficiency of the heat source [-]',
-                         'PEF': 'Factor to convert heat source to primary energy '
-                                '(e.g. if producer uses electricity) [-]',
-                         'CO2': 'amount of CO2 released when using primary energy source [kg/kWh]',
-                         'fuel_cost': 'cost of fuel/electricity to generate heat [euro/kWh]',
-                         'Qmax': 'Maximum possible heat output [W]'}
-
-        super(ProducerVariable, self).__init__(name=name, horizon=horizon, time_step=time_step, direction=1, design_param=design_params)
+
+        super(ProducerVariable, self).__init__(name=name, horizon=horizon, time_step=time_step, direction=1)
+
+        self.params = self.create_params()
 
         self.logger = logging.getLogger('comps.VarProducer')
         self.logger.info('Initializing VarProducer {}'.format(name))
 
+    def create_params(self):
+        params = {
+            'efficiency': DesignParameter('efficiency',
+                                          'Efficiency of the heat source',
+                                          '-'),
+            'PEF': DesignParameter('PEF',
+                                   'Factor to convert heat source to primary energy',
+                                   '-'),
+            'CO2': DesignParameter('CO2',
+                                   'amount of CO2 released when using primary energy source',
+                                   'kg/kWh'),
+            'fuel_cost': DesignParameter('fuel_cost',
+                                          'cost of fuel/electricity to generate heat',
+                                          'euro/kWh'),
+            'Qmax': DesignParameter('Qmax',
+                                    'Maximum possible heat output',
+                                    'W')
+        }
+
+        return params
+
     def compile(self, topmodel, parent):
         """
         Build the structure of a producer model
@@ -465,7 +405,7 @@
         self.make_block(parent)
 
         self.block.mass_flow = Var(self.model.TIME, within=NonNegativeReals)
-        self.block.heat_flow = Var(self.model.TIME, bounds=(0, self.design_param['Qmax']))
+        self.block.heat_flow = Var(self.model.TIME, bounds=(0, self.params['Qmax'].v()))
 
     # TODO Objectives are all the same, only difference is the value of the weight...
     def obj_energy(self):
@@ -476,8 +416,8 @@
         :return:
         """
 
-        eta = self.design_param['efficiency']
-        pef = self.design_param['PEF']
+        eta = self.params['efficiency'].v()
+        pef = self.params['PEF'].v()
 
         return sum(pef / eta * self.get_heat(t) * self.time_step / 3600 for t in range(self.n_steps))
 
@@ -488,8 +428,8 @@
 
         :return:
         """
-        cost = self.design_param['fuel_cost']  # cost consumed heat source (fuel/electricity)
-        eta = self.design_param['efficiency']
+        cost = self.params['fuel_cost'].v()  # cost consumed heat source (fuel/electricity)
+        eta = self.params['efficiency'].v()
         return sum(cost / eta * self.get_heat(t) for t in range(self.n_steps))
 
     def obj_co2(self):
@@ -500,9 +440,9 @@
         :return:
         """
 
-        eta = self.design_param['efficiency']
-        pef = self.design_param['PEF']
-        co2 = self.design_param['CO2']  # CO2 emission per kWh of heat source (fuel/electricity)
+        eta = self.params['efficiency'].v()
+        pef = self.params['PEF'].v()
+        co2 = self.params['CO2'].v()  # CO2 emission per kWh of heat source (fuel/electricity)
         return sum(co2 / eta * self.get_heat(t) * self.time_step / 3600 for t in range(self.n_steps))
 
 
@@ -529,30 +469,10 @@
         in seconds
         :param time_step: Time between two points
         """
-        super(StorageVariable, self).__init__(name=name,
-                                              horizon=horizon,
-                                              time_step=time_step)
-
-<<<<<<< HEAD
+
+        super(StorageVariable, self).__init__(name=name, horizon=horizon, time_step=time_step, direction=-1)
+
         self.params = self.create_params()
-=======
-        design_params = {
-            'Thi': 'High temperature in tank [degC]',
-            'Tlo': 'Low temperature in tank [degC]',
-            'mflo_max': 'Maximal mass flow rate to and from storage vessel [kg/s]',
-            'volume': 'Storage volume [m3]',
-            'ar': 'Aspect ratio (height/width) [-]',
-            'dIns': 'Insulation thickness [m]',
-            'kIns': 'Thermal conductivity of insulation material [W/(m.K)]'
-        }
-
-        states = {
-            'heat_stor': 'Heat present in the tank'
-        }
-
-        super(StorageVariable, self).__init__(name=name, horizon=horizon, time_step=time_step, states=states,
-                                              design_param=design_params, direction=-1)
->>>>>>> 16bff18a
 
         # TODO choose between stored heat or state of charge as state (which one is easier for initialization?)
 
@@ -650,13 +570,7 @@
         # Fixed heat loss
         def _heat_loss_ct(b, t):
             return self.UAw * (self.temp_ret - self.model.Te[t]) + \
-                   self.UAtb * (
-<<<<<<< HEAD
-                       self.temp_ret + self.temp_sup - self.model.Te[t])
-=======
-                       self.temp_ret + self.temp_sup - self.model.Te.iloc[t][0])
-
->>>>>>> 16bff18a
+                   self.UAtb * (self.temp_ret + self.temp_sup - self.model.Te[t])
         # TODO implement varying outdoor temperature
 
         self.block.heat_loss_ct = Param(self.model.TIME, rule=_heat_loss_ct)
