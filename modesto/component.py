--- conflicted
+++ resolved
@@ -965,18 +965,12 @@
             self.block.supply_temperature = Var(self.model.TIME)
 
         # Internal
-<<<<<<< HEAD
         self.block.heat_stor = Var(self.model.TIME)
 
         max_energy = self.volume * self.cp * 1000 * self.temp_diff
 
         if (self.params['heat_stor'].ub > max_energy) or (self.params['heat_stor'].ub is None):
             self.params['heat_stor'].change_upper_bound(max_energy)
-
-=======
-        self.block.heat_stor = Var(self.model.X_TIME, bounds=(
-            0, self.volume * self.cp * 1000 * self.temp_diff))
->>>>>>> b7b1caa4
         self.logger.debug('Max heat: {}J'.format(str(self.volume * self.cp * 1000 * self.temp_diff)))
         self.logger.debug('Tau:      {}s'.format(str(self.tau)))
         self.logger.debug('Loss  :   {}%'.format(str(exp(-self.time_step / self.tau))))
