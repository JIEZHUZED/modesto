--- conflicted
+++ resolved
@@ -1129,16 +1129,10 @@
         self.block.eq_heat_loss = Constraint(self.model.TIME, rule=_eq_heat_loss)
 
         # State equation
-<<<<<<< HEAD
-        def _state_eq(b, t):   # in kWh
-            return b.heat_stor[t + 1] == b.heat_stor[t] + self.time_step/3600/1000 * \
-                   (b.heat_flow[t] - b.heat_loss[t] - self.mflo_use[t]*self.cp*(self.temp_sup-self.temp_ret))
-=======
         def _state_eq(b, t):  # in kWh
             return b.heat_stor[t + 1] == b.heat_stor[t] + self.time_step / 3600 * (
                 b.heat_flow[t] - b.heat_loss[t]) / 1000 \
                                          - (self.mflo_use[t] * self.cp * (self.temp_sup - self.temp_ret)) / 1000 / 3600
->>>>>>> 69507283
 
             # self.tau * (1 - exp(-self.time_step / self.tau)) * (b.heat_flow[t] -b.heat_loss_ct[t])
 
