--- conflicted
+++ resolved
@@ -161,19 +161,12 @@
         if objtype == 'energy':
             def obj(model):
                 return sum(comp.obj_energy() for comp in self.iter_components())
-<<<<<<< HEAD
-            self.model.OBJ = Objective(rule=energy_obj, sense=minimize)
-            # !!! Maximize because heat into the network has negative sign
-            self.logger.debug('{} objective set'.format(objtype))
-
-=======
         elif objtype == 'cost':
             def obj(model):
                 return sum(comp.obj_cost() for comp in self.iter_components())
         elif objtype == 'CO2':
             def obj(model):
                 return sum(comp.obj_co2() for comp in self.iter_components())
->>>>>>> 91cbb6f2
         else:
             raise Exception('{} is not recognized as a valid objective')
 
