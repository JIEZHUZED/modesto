from __future__ import division

import collections
import sys
from math import sqrt

import networkx as nx
import pandas as pd
# noinspection PyUnresolvedReferences
import pyomo.environ
from pyomo.core.base import ConcreteModel, Objective, minimize, value
from pyomo.core.base.param import IndexedParam
from pyomo.core.base.var import IndexedVar
from pyomo.opt import SolverFactory
from pyomo.opt import SolverStatus, TerminationCondition

from component import *
from parameter import *
from pipe import *


class Modesto:
    def __init__(self, horizon, time_step, pipe_model, graph,
                 start_time='20140101'):
        """
        This class allows setting up optimization problems for district energy systems

        :param horizon: The horizon of the optimization problem, in seconds
        :param time_step: The time step between two points
        :param objective: String describing the objective of the optimization problem
        :param pipe_model: String describing the type of model to be used for the pipes
        :param graph: networkx object, describing the structure of the network
        :param start_time: Start time of this modesto instance. Either a pandas Timestamp object or a string of format
            'yyyymmdd'. Default '20140101'.
        """

        self.model = ConcreteModel()

        self.horizon = horizon
        self.time_step = time_step
        assert (
                   horizon % time_step) == 0, "The horizon should be a multiple of the time step."
        self.n_steps = int(horizon // time_step)

        self.results = None

        if isinstance(start_time, str):
            self.start_time = pd.Timestamp(start_time)
        elif isinstance(start_time, pd.Timestamp):
            self.start_time = start_time
        else:
            raise IOError("start_time specifier not recognized. Should be "
                          "either string of format 'yyyymmdd' or pd.Timestamp.")

        self.state_time = range(self.n_steps + 1)
        self.time = self.state_time[:-1]

        self.pipe_model = pipe_model
        if pipe_model == 'NodeMethod':
            self.temperature_driven = True
        else:
            self.temperature_driven = False

        self.allow_flow_reversal = True

        self.graph = graph
        self.nodes = {}
        self.edges = {}
        self.components = {}
        self.params = self.create_params()

        self.logger = logging.getLogger('modesto.main.Modesto')

        self.build(graph)
        self.compiled = False

        self.objectives = {}
        self.act_objective = None

    def change_graph(self):
        # TODO write this
        pass

    def create_params(self):

        params = {
            'Te': WeatherDataParameter('Te',
                                       'Ambient temperature',
                                       'K',
                                       time_step=self.time_step),
            'Tg': WeatherDataParameter('Tg',
                                       'Undisturbed ground temperature',
                                       'K',
                                       time_step=self.time_step)
        }

        return params

    def build(self, graph):
        """
        Build the structure of the optimization problem
        Sets up the equations without parameters

        :param graph: Object containing structure of the network, structure and parameters describing component models and design parameters
        :return:
        """
        self.results = None

        self.graph = graph

        self.__build_nodes()
        self.__build_edges()

    def __build_nodes(self):
        """
        Build the nodes of the network, adding components
        and their models

        :return:
        """
        self.nodes = {}
        self.components = {}

        for node in self.graph.nodes:
            # Create the node
            assert node not in self.nodes, "Node %s already exists" % node.name
            self.nodes[node] = (Node(name=node,
                                     node=self.graph.nodes[node],
                                     horizon=self.horizon,
                                     time_step=self.time_step,
                                     start_time=self.start_time,
                                     temperature_driven=self.temperature_driven))

            # Add the new components
            self.components[node] = self.nodes[node].get_components()

    def __build_edges(self):
        """
        Build the branches (i.e. pips/connections between nodes)
        adding their models

        :return:
        """

        self.edges = {}
        self.components[None] = {}

        for edge_tuple in self.graph.edges:
            edge = self.graph[edge_tuple[0]][edge_tuple[1]]
            start_node = self.nodes[edge_tuple[0]]
            end_node = self.nodes[edge_tuple[1]]
            name = edge['name']

            assert name not in self.edges, "An edge with name %s already exists" % \
                                           edge['name']
            assert name not in self.components[
                None], "A pipe with name %s already exists" % edge['name']

            # Create the modesto.Edge object
            self.edges[name] = Edge(name=name,
                                    edge=edge,
                                    start_node=start_node,
                                    end_node=end_node,
                                    horizon=self.horizon,
                                    time_step=self.time_step,
                                    pipe_model=self.pipe_model,
                                    allow_flow_reversal=self.allow_flow_reversal,
                                    temperature_driven=self.temperature_driven,
                                    start_time=self.start_time)

            start_node.add_pipe(self.edges[name].pipe)
            end_node.add_pipe(self.edges[name].pipe)
            self.components[None][name] = self.edges[name].pipe

    def __build_objectives(self):
        """
        Initialize different objectives

        :return:
        """

        def obj_energy(model):
            return sum(comp.obj_energy() for comp in self.iter_components())

        def obj_cost(model):
            return sum(comp.obj_cost() for comp in self.iter_components())

        def obj_cost_ramp(model):
            return sum(comp.obj_cost_ramp() for comp in self.iter_components())

        def obj_co2(model):
            return sum(comp.obj_co2() for comp in self.iter_components())

        self.model.OBJ_ENERGY = Objective(rule=obj_energy, sense=minimize)
        self.model.OBJ_COST = Objective(rule=obj_cost, sense=minimize)
        self.model.OBJ_COST_RAMP = Objective(rule=obj_cost_ramp, sense=minimize)
        self.model.OBJ_CO2 = Objective(rule=obj_co2, sense=minimize)

        self.objectives = {
            'energy': self.model.OBJ_ENERGY,
            'cost': self.model.OBJ_COST,
            'cost_ramp': self.model.OBJ_COST_RAMP,
            'co2': self.model.OBJ_CO2
        }

        if self.temperature_driven:
            def obj_temp(model):
                return sum(comp.obj_temp() for comp in self.iter_components())

            self.model.OBJ_TEMP = Objective(rule=obj_temp, sense=minimize)

            self.objectives['temp'] = self.model.OBJ_TEMP

    def compile(self):
        """
        Compile the optimization problem

        :return:
        """

        # Check if not compiled already
        if self.compiled:
            self.logger.warning('Model was already compiled.')
            self.model = ConcreteModel()

        # Check whether all necessary parameters are there
        self.check_data()

        # General parameters
        self.model.TIME = Set(initialize=self.time, ordered=True)
        self.model.X_TIME = Set(initialize=self.state_time,
                                ordered=True)  # X_Time are time steps for state variables. Each X_Time is preceeds the flow time step with the same value and comes after the flow time step one step lower.
        self.model.lines = Set(initialize=['supply', 'return'])

        def _ambient_temp(b, t):
            return self.params['Te'].v(t)

        self.model.Te = Param(self.model.TIME, rule=_ambient_temp)

        def _ground_temp(b, t):
            return self.params['Tg'].v(t)

        self.model.Tg = Param(self.model.TIME, rule=_ground_temp)

        # Components
        for name, edge in self.edges.items():
            edge.compile(self.model)
        for name, node in self.nodes.items():
            node.compile(self.model)

        self.__build_objectives()

        self.compiled = True  # Change compilation flag

    def check_data(self):
        """
        Checks whether all parameters have been assigned a value,
        if not an error is raised

        """

        missing_params = collections.defaultdict(dict)

        if self.temperature_driven:
            self.add_mf()

<<<<<<< HEAD
        missing_params[None]['general'] = {}
=======
        missing_params[None]['general'] = {} 
>>>>>>> efcba3c1
        for name, param in self.params.items():
            if not param.check():
                missing_params[None]['general'][name] = param.get_description()

        for node, comp_list in self.components.items():
            for comp, comp_obj in comp_list.items():
                missing_params[node][comp] = comp_obj.check_data()

        if missing_params:
            raise Exception('Following parameters are missing:\n{}'
                            .format(self._print_params(missing_params, disp=False)))

        return True

    def set_objective(self, objtype):
        """
        Set optimization objective.

        :param objtype:
        :return:
        """
        if objtype not in self.objectives:
            raise ValueError('Choose an objective type from {}'.format(
                self.objectives.keys()))

        for obj in self.objectives.values():
            obj.deactivate()

        self.objectives[objtype].activate()
        self.act_objective = self.objectives[objtype]

        self.logger.debug('{} objective set'.format(objtype))

    def iter_components(self):
        """
        Function that generates a list of all components in all nodes of model

        :return: Component object list
        """
        all_comps = []
        for node, comp_list in self.components.items():
            for comp, comp_obj in comp_list.items():
                all_comps.append(comp_obj)
        return all_comps

    def solve(self, tee=False, mipgap=0.1, verbose=False):
        """
        Solve a new optimization

        :param tee: If True, print the optimization model
        :param mipgap: Set mip optimality gap. Default 10%
        :param verbose: True to print extra diagnostic information
        :return:
        """

        if verbose:
            self.model.pprint()

        opt = SolverFactory("gurobi")
        # opt.options["Threads"] = threads
        opt.options["MIPGap"] = mipgap
        self.results = opt.solve(self.model, tee=tee)

        if verbose:
            print self.results

        if (self.results.solver.status == SolverStatus.ok) and (
                    self.results.solver.termination_condition == TerminationCondition.optimal):
            status = 0
        elif self.results.solver.termination_condition == TerminationCondition.infeasible:
            status = 1
            self.logger.warning('Model is infeasible')
        else:
            status = -1
            self.logger.error('Solver status: ', self.results.solver.status)

        return status

    def opt_settings(self, objective=None, horizon=None, time_step=None,
                     pipe_model=None, allow_flow_reversal=None):
        """
        Change the setting of the optimization problem

        :param objective: Name of the optimization objective
        :param horizon: The horizon of the problem, in seconds
        :param time_step: The time between two points, in secinds
        :param pipe_model: The name of the type of pipe model to be used
        :param allow_flow_reversal: Boolean indicating whether mass flow reversals are possible in the pipes
        :return:
        """
        if objective is not None:  # TODO Do we need this to be defined at the top level of modesto?
            self.set_objective(objective)
        if horizon is not None:
            self.horizon = horizon
        if time_step is not None:
            self.time_step = time_step
        if pipe_model is not None:
            self.pipe_model = pipe_model
        if allow_flow_reversal is not None:
            self.allow_flow_reversal = allow_flow_reversal

    def change_general_param(self, param, val):
        """
        Change a parameter that can be used by all components

        :param param: Name of the parameter
        :param val: The new data
        :return:
        """
        assert param in self.params, '%s is not recognized as a valid parameter' % param
        self.params[param].change_value(val)

    def change_param(self, node, comp, param, val):
        """
        Change a parameter
        :param comp: Name of the component
        :param param: name of the parameter
        :param val: New value of the parameter
        """
        if self.get_component(comp, node) is None:
            raise KeyError("%s is not recognized as a valid component" % comp)

        self.get_component(comp, node).change_param(param, val)

    def change_params(self, dict, node=None, comp=None):
        """
        Change multiple parameters of a component at once

        :param comp: Name of the component
        :param dict: Dictionary, with keys being names of the parameters, values the corresponding new values of the parameters
        """

        if comp is None:
            for param, val in dict.items():
                self.change_general_param(param, val)
        else:
            for param, val in dict.items():
                self.change_param(node, comp, param, val)

    def change_state_bounds(self, state, new_ub, new_lb, slack, comp=None,
                            node=None):
        """
        Change the interval of possible values of a certain state, and
        indicate whether it is a slack variable or not

        :param comp: Name of the component
        :param state: Name of the param
        :param new_ub: New upper bound
        :param new_lb:  New lower bound
        :param slack: Boolean indicating whether a slack should be added (True) or not (False)
        """
        # TODO Adapt method so you can change only one of the settings?
        comp_obj = self.get_component(comp, node)

        comp_obj.params[state].change_upper_bound(new_ub)
        comp_obj.params[state].change_lower_bound(new_lb)
        comp_obj.params[state].change_slack(slack)

    def change_init_type(self, state, new_type, node=None, comp=None):
        """
        Change the type of initialization constraint

        :param comp: Name of the component
        :param state: Name of the state
        """

        comp_obj = self.get_component(comp, node)

        comp_obj.params[state].change_init_type(new_type)

    def get_component(self, name, node=None):
        """
        Find a component

        :param name: Name of the component
        :param node: Name of the node, If None, it is considered to be a pipe
        :return:
        """

        if name not in self.components[node]:
            raise KeyError(
                'There is no component named {} at node {}'.format(name, node))
        return self.components[node][name]

    def get_result(self, name, node=None, comp=None, index=None):
        """
        Returns the numerical values of a certain parameter or time-dependent variable after optimization

        :param comp: Name of the component to which the variable belongs
        :param name: Name of the needed variable/parameter
        :return: A pandas DataFrame containing all values of the variable/parameter over the time horizon
        """

        if self.results is None:
            raise Exception('The optimization problem has not been solved yet.')

        if comp is not None:
            obj = self.get_component(comp, node)
        elif node is not None:
            obj = self.nodes[node]
        else:
            raise Exception(
                '%node: {}, comp:{} are not a valid component or node names'.format(
                    node, comp))

        opt_obj = obj.block.find_component(name)

        resname = ''
        for i in [node, comp, name]:
            if i is not None:
                '.'.join([resname, i])

        result = []

        if opt_obj is None:
            raise Exception(
                '{} is not a valid parameter or variable of {}'.format(name,
                                                                       comp))

        if isinstance(opt_obj, IndexedVar):
            if index is None:
                for i in opt_obj:
                    result.append(value(opt_obj[i]))
                timeindex = pd.DatetimeIndex(start=self.start_time, freq=pd.DateOffset(seconds=self.time_step),
                                             periods=len(result))

                result = pd.Series(data=result, index=timeindex, name=resname)

            else:
                for i in self.model.TIME:
                    result.append(opt_obj[(i, index)].value)
                timeindex = pd.DatetimeIndex(start=self.start_time, freq=pd.DateOffset(seconds=self.time_step),
                                             periods=len(result))
                result = pd.Series(data=result, index=timeindex, name=resname+'_'+str(index))

            return result

        elif isinstance(opt_obj, IndexedParam):
            result = opt_obj.values()

            timeindex = pd.DatetimeIndex(start=self.start_time, freq=pd.DateOffset(seconds=self.time_step),
                                         periods=len(result))
            result = pd.Series(data=result, index=timeindex, name=resname)

            return result

        else:
            self.logger.warning(
                '{}.{} was a different type of variable/parameter than what has been implemented: '
                '{}'.format(comp, name, type(obj)))
            return None

    def get_objective(self, objtype=None):
        """
        Return value of objective function. With no argument supplied, the active objective is returned. Otherwise, the
        objective specified in the argument is returned.

        :param objtype: Name of the objective to be returned. Default None: returns the active objective.
        :return:
        """
        if objtype is None:
            # Find active objective
            if self.act_objective is not None:
                obj = self.act_objective
            else:
                raise ValueError('No active objective found.')

        else:
            assert objtype in self.objectives.keys(), 'Requested objective does not exist. Please choose from {}'.format(
                self.objectives.keys())
            obj = self.objectives[objtype]

        return value(obj)

    def print_all_params(self):
        """
        Print all parameters in the optimization problem

        :return:
        """
        descriptions = {None: {'general': {}}}
        for name, param in self.params.items():
            descriptions[None]['general'][name] = param.get_description()

        for node, comps in self.components.items():
            descriptions[node] = {}
            for comp, comp_obj in comps.items():
                descriptions[node][comp] = {}
                for name in comp_obj.get_params():
                    descriptions[node][comp][name] = comp_obj.get_param_description(name)
        self._print_params(descriptions)

    def print_comp_param(self, node=None, comp=None, *args):
        """
        Print parameters of a component

        :param node: Name of the node, if None, the pipes are considered
        :param comp: Name of the component
        :param args: Names of the parameters, if None are given, all will be printed
        :return:
        """
        descriptions = {node: {comp: {}}}

        comp_obj = self.get_component(comp, node)
        if not args:
            for name in comp_obj.get_params():
                descriptions[node][comp][name] = comp_obj.get_param_description(name)
        for name in args:
            if name not in comp_obj.params:
                raise IndexError('%s is not a valid parameter of %s' % (name, comp))
            descriptions[node][comp][name] = comp_obj.get_param_description(name)

        self._print_params(descriptions)

    def print_general_param(self, name):
        """
        Print a single, general parameter

        :param name: Name of the parameter
        :return:
        """

        if name not in self.params:
            raise IndexError('%s is not a valid general parameter ' % name)

        self._print_params({None: {'general': {name: self.params[name].get_description()}}})

    @staticmethod
    def _print_params(descriptions, disp=True):
        """
        Print parameters

        :param descriptions: Dictionary containing parameters to be printed
        Format: descriptions[node][component name][param name]
        :param disp: if True, descriptions are printed, if False string of descriptions is returned
        :return:
        """
        string = ''
        for node in descriptions:
            if node is None:
                node_str = ''
            else:
                node_str = node + '.'
            for comp in descriptions[node]:
                if descriptions[node][comp]:
                    string += '\n--- ' + node_str + comp + ' ---\n\n'
                    for param, des in descriptions[node][comp].items():
                        string += '-' + param + '\n' + des + '\n\n'

        if disp:
            print string
        else:
            return string

    def calculate_mf(self):
        """
        Given the heat demands of all substations, calculate the mass flow throughout the entire network

        :param producer_node: Name of the node for which the equation is skipped to get a determined system
        :return:
        """

        nodes = self.get_nodes()
        edges = self.get_edges()

        result = {}
        for node in self.components:
            result[node] = collections.defaultdict(list)
        mf_nodes = collections.defaultdict(list)

        inc_matrix = -nx.incidence_matrix(self.graph, oriented=True).todense()

        # Remove one node and the corresponding row from the matrix to make the system determined
        left_out_node = nodes[-1]
        row_nr = nodes.index(left_out_node)
        row = inc_matrix[row_nr, :]
        nodes.remove(left_out_node)
        matrix = np.delete(inc_matrix, row_nr, 0)

        for t in self.time:
            vector = []

            # Collect known mass flow rates at nodes
            for node in nodes:
                for comp, comp_obj in self.nodes[node].get_components().items():
                    result[node][comp].append(
                        comp_obj.get_mflo(t, compiled=False))
                mf_node = self.nodes[node].get_mflo(t)
                mf_nodes[node].append(mf_node)
                vector.append(mf_node)

            sol = np.linalg.solve(matrix, vector)

            for i, edge in enumerate(edges):
                result[None][edge].append(sol[i])

            mf_nodes[left_out_node].append(sum(
                result[None][edge][-1] * row[0, i] for i, edge in
                enumerate(edges)))

            for comp in self.nodes[left_out_node].get_components():
                result[left_out_node][comp].append(mf_nodes[left_out_node][-1])

                # TODO Only one component at producer node possible at the moment

        return result

    def add_mf(self):
        mf = self.calculate_mf()

        for node, comp_list in self.components.items():

            mf_df = pd.DataFrame.from_dict(mf[node])

            for comp, comp_obj in comp_list.items():
                self.change_param(node=node, comp=comp, param='mass_flow',
                                  val=mf_df.loc[:, [comp]])

    def get_nodes(self):
        """
        Returns a list with the names of nodes (ordered in the same way as in the graph)

        :return:
        """

        return list(self.graph.nodes)

    def get_edges(self):
        """
        Returns a list with the names of edges (ordered in the same way as in the graph)

        :return:
        """
        tuples = list(self.graph.edges)
        dict = nx.get_edge_attributes(self.graph, 'name')
        edges = []
        for tuple in tuples:
            edges.append(dict[tuple])
        return edges

    def get_pipe_diameter(self, pipe):
        """
        Get the diameter of a certain pipe

        :param pipe: Name of the pipe
        :return: diameter
        """

        if pipe not in self.components[None]:
            raise KeyError(
                '{} is not recognized as an existing pipe'.format(pipe))

        return self.components[None][pipe].get_diameter()

    def get_pipe_length(self, pipe):
        """
        Get the length of a certain pipe

        :param pipe: Name of the pipe
        :return: length
        """

        if pipe not in self.components[None]:
            raise KeyError(
                '{} is not recognized as an existing pipe'.format(pipe))

        return self.components[None][pipe].get_length()


class Node(object):
    def __init__(self, name, node, horizon, time_step,
                 start_time, temperature_driven=False):
        """
        Class that represents a geographical network location,
        associated with a number of components and connected to other nodes through edges

        :param name: Unique identifier of node (str)
        :param graph: Networkx Graph object
        :param node: Networkx Node object
        :param horizon: Horizon of the problem
        :param time_step: Time step between two points of the problem
        :param pd.Timestamp start_time: start time of optimization
        """
        self.horizon = horizon
        self.time_step = time_step
        self.start_time = start_time

        self.logger = logging.getLogger('modesto.Node')
        self.logger.info('Initializing Node {}'.format(name))

        self.name = name
        self.node = node
        self.loc = self.get_loc

        self.model = None
        self.block = None
        self.components = {}
        self.pipes = {}

        self.temperature_driven = temperature_driven

        self.build()

    def __get_data(self, name):
        assert name in self.node, "%s is not stored in the networkx node object for %s" % (
            name, self.name)
        return self.node[name]

    def get_loc(self):
        x = self.__get_data('x')
        y = self.__get_data('y')
        z = self.__get_data('z')
        return {'x': x, 'y': y, 'z': z}

    def get_components(self):
        """
        Collects the components and their type belonging to this node

        :return: A dict, with keys the names of the components, values the Component objects
        """
        return self.components

    def add_comp(self, name, ctype):
        """
        Add component to Node. No component with the same name may exist in this node.

        :param name: name of the component
        :param ctype: type of the component
        :return:
        """

        assert name not in self.components, \
            'A component named \'{}\' already exists for node \'{}\''.format(
                name, self.name)

        def str_to_class(str):
            return reduce(getattr, str.split("."), sys.modules[__name__])

        try:
            cls = str_to_class(ctype)
        except AttributeError:
            cls = None

        if cls:
            obj = cls(name=name, start_time=self.start_time, horizon=self.horizon,
                      time_step=self.time_step,
                      temperature_driven=self.temperature_driven)
        else:
            raise ValueError(
                "%s is not a valid class name! (component is %s, in node %s)" % (
                    ctype, name, self.name))

        self.logger.info('Component {} added to {}'.format(name, self.name))

        return obj

    def add_pipe(self, pipe):

        if not isinstance(pipe, Pipe):
            raise TypeError('Input \'edge\' should be an Pipe object')

        self.pipes[pipe.name] = pipe

    def build(self):
        """
        Compile this model and all of its submodels

        :param model: top level model
        :return: A list of the names of components that have been added
        """
        for component, type in self.__get_data("comps").items():
            self.components[component] = self.add_comp(component, type)

        self.logger.info('Build of {} finished'.format(self.name))

    def compile(self, model):
        self._make_block(model)

        for name, comp in self.components.items():
            comp.compile(model, self.block)

        self._add_bal()

        self.logger.info('Compilation of {} finished'.format(self.name))

    def _add_bal(self):
        """
        Add balance equations after all blocks for this node and subcomponents have been compiled

        :return:
        """

        c = self.components
        p = self.pipes

        # TODO No mass flow reversal yet
        if self.temperature_driven:

            incoming_comps = collections.defaultdict(list)
            incoming_pipes = collections.defaultdict(list)
            outgoing_comps = collections.defaultdict(list)
            outgoing_pipes = collections.defaultdict(list)

            for name, comp in c.items():
                if comp.get_direction() == 1:
                    incoming_comps['supply'].append(name)
                    outgoing_comps['return'].append(name)
                else:
                    outgoing_comps['supply'].append(name)
                    incoming_comps['return'].append(name)

            for name, pipe in p.items():
                if pipe.get_direction(self.name) == -1:
                    incoming_pipes['supply'].append(name)
                    outgoing_pipes['return'].append(name)
                else:
                    outgoing_pipes['supply'].append(name)
                    incoming_pipes['return'].append(name)

            self.block.mix_temp = Var(self.model.TIME, self.model.lines)

            def _temp_bal_incoming(b, t, l):
                # Zero mass flow rate:
                if sum(c[comp].get_mflo(t) for comp in c) + \
                        sum(p[pipe].get_mflo(self.name, t) for pipe in
                            incoming_pipes[l]) == 0:
                    # mixed temperature is average of all joined pipes, actual value should not matter,
                    # because packages in pipes of this time step will have zero size and components do not take over
                    # mixed temperature in case there is no mass flow
                    return b.mix_temp[t, l] == (
                                                   sum(c[comp].get_temperature(t, l) for comp in c) +
                                                   sum(p[pipe].get_temperature(self.name, t, l) for
                                                       pipe in p)) / (len(p) + len(c))

                else:  # mass flow rate through the node
                    return (sum(
                        c[comp].get_mflo(t) for comp in incoming_comps[l]) +
                            sum(p[pipe].get_mflo(self.name, t) for pipe in
                                incoming_pipes[l])) * b.mix_temp[t, l] == \
                           sum(c[comp].get_mflo(t) * c[comp].get_temperature(t,
                                                                             l)
                               for comp in incoming_comps[l]) + \
                           sum(p[pipe].get_mflo(self.name, t) * p[
                               pipe].get_temperature(self.name, t, l)
                               for pipe in incoming_pipes[l])

            self.block.def_mixed_temp = Constraint(self.model.TIME,
                                                   self.model.lines,
                                                   rule=_temp_bal_incoming)

            def _temp_bal_outgoing(b, t, l, comp):
                if t == 0:
                    return Constraint.Skip
                if comp in outgoing_pipes[l]:
                    return p[comp].get_temperature(self.name, t, l) == \
                           b.mix_temp[t, l]
                elif comp in outgoing_comps[l]:
                    return c[comp].get_temperature(t, l) == b.mix_temp[t, l]
                else:
                    return Constraint.Skip

            self.block.outgoing_temp_comps = Constraint(self.model.TIME,
                                                        self.model.lines,
                                                        self.components.keys(),
                                                        rule=_temp_bal_outgoing)
            self.block.outgoing_temp_pipes = Constraint(self.model.TIME,
                                                        self.model.lines,
                                                        p.keys(),
                                                        rule=_temp_bal_outgoing)

        else:

            def _heat_bal(b, t):
                return 0 == sum(
                    self.components[i].get_heat(t) for i in self.components) \
                            + sum(
                    pipe.get_heat(self.name, t) for pipe in p.values())

            self.block.ineq_heat_bal = Constraint(self.model.TIME,
                                                  rule=_heat_bal)

            def _mass_bal(b, t):
                return 0 == sum(
                    self.components[i].get_mflo(t) for i in self.components) \
                            + sum(
                    pipe.get_mflo(self.name, t) for pipe in p.values())

            self.block.ineq_mass_bal = Constraint(self.model.TIME,
                                                  rule=_mass_bal)

    def _make_block(self, model):
        """
        Make a seperate block in the pyomo Concrete model for the Node
        :param model: The model to which it should be added
        :return:
        """
        # TODO Make base class
        assert model is not None, 'Top level model must be initialized first'
        self.model = model
        # If block is already present, remove it
        if self.model.component(self.name) is not None:
            self.model.del_component(self.name)
        self.model.add_component(self.name, Block())
        self.block = self.model.__getattribute__(self.name)

        self.logger.info(
            'Optimization block initialized for {}'.format(self.name))

    def get_mflo(self, t):
        """
        Calculate the mass flow into the network

        :return: mass flow
        """

        # TODO Find something better

        m_flo = 0
        for _, comp in self.components.items():
            m_flo += comp.get_mflo(t, compiled=False)

        return m_flo


class Edge(object):
    def __init__(self, name, edge, start_node, end_node, horizon,
                 time_step, start_time, pipe_model, allow_flow_reversal,
                 temperature_driven):
        """
        Connection object between two nodes in a graph

        :param name: Unique identifier of node (str)
        :param edge: Networkx Edge object
        :param start_node: modesto.Node object
        :param stop_node: modesto.Node object
        :param horizon: Horizon of the problem
        :param time_step: Time step between two points of the problem
        :param pd.Timestamp start_time: Start time of optimization
        :param pipe_model: Type of pipe model to be used
        """

        self.logger = logging.getLogger('modesto.Edge')
        self.logger.info('Initializing Edge {}'.format(name))

        self.name = name
        self.edge = edge

        self.horizon = horizon
        self.time_step = time_step
        self.start_time = start_time

        self.start_node = start_node
        self.end_node = end_node
        self.length = self.get_length()

        self.temperature_driven = temperature_driven

        self.pipe_model = pipe_model
        self.pipe = self.build(pipe_model,
                               allow_flow_reversal)  # TODO Better structure possible?

    def build(self, pipe_model, allow_flow_reversal):
        """
        Creates the supply and pipe components

        :param pipe_model: The name of the pipe ;odel to be used
        :param allow_flow_reversal: True if flow reversal is allowed
        :return: The pipe object
        """

        self.pipe_model = pipe_model

        def str_to_class(str):
            return reduce(getattr, str.split("."), sys.modules[__name__])

        try:
            cls = str_to_class(pipe_model)
        except AttributeError:
            cls = None

        if cls:
            obj = cls(name=self.name, horizon=self.horizon,
                      time_step=self.time_step,
                      start_node=self.start_node.name,
                      end_node=self.end_node.name, length=self.length,
                      allow_flow_reversal=allow_flow_reversal,
                      temperature_driven=self.temperature_driven)
        else:
            obj = None

        if obj is None:
            raise ValueError("%s is not a valid class name! (pipe %s)" % (
                pipe_model, self.name))

        self.logger.info(
            'Pipe model {} added to {}'.format(pipe_model, self.name))

        return obj

    def compile(self, model):

        self.pipe.compile(model)

    def get_length(self):

        sumsq = 0

        for i in ['x', 'y', 'z']:
            sumsq += (self.start_node.get_loc()[i] - self.end_node.get_loc()[
                i]) ** 2
        return sqrt(sumsq)<|MERGE_RESOLUTION|>--- conflicted
+++ resolved
@@ -264,11 +264,7 @@
         if self.temperature_driven:
             self.add_mf()
 
-<<<<<<< HEAD
-        missing_params[None]['general'] = {}
-=======
         missing_params[None]['general'] = {} 
->>>>>>> efcba3c1
         for name, param in self.params.items():
             if not param.check():
                 missing_params[None]['general'][name] = param.get_description()
