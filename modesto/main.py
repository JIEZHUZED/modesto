from __future__ import division

import collections
from math import sqrt

import networkx as nx
# noinspection PyUnresolvedReferences
import pyomo.environ
from pyomo.core.base import ConcreteModel, Objective, minimize, value, \
    Constraint, Var, \
    NonNegativeReals, Block
from pyomo.opt import SolverFactory
from pyomo.opt import SolverStatus, TerminationCondition

import component as co
import pipe as pip
from modesto.LTIModels import RCmodels as rc
# noinspection PyUnresolvedReferences
from parameter import *
from submodel import Submodel


class Modesto:
    def __init__(self, pipe_model, graph, repr_days=None):
        """
        This class allows setting up optimization problems for district energy systems

        :param horizon: The horizon of the optimization problem, in seconds
        :param time_step: The time step between two points
        :param objective: String describing the objective of the optimization problem
        :param pipe_model: String describing the type of model to be used for the pipes
        :param graph: networkx object, describing the structure of the network
        :param repr_days: None if regular optimization. Dict of days of year
            mapped to representative days if used.
        """

        self.model = ConcreteModel(name=Modesto)

        self.results = None

        self.pipe_model = pipe_model
        if pipe_model == 'NodeMethod':
            self.temperature_driven = True
        else:
            self.temperature_driven = False

        self.allow_flow_reversal = True
        self.start_time = None
        if repr_days is not None:
            self.repr_days = {i: int(round(j)) for i,j in repr_days.iteritems()}
        else:
            self.repr_days = repr_days

        self.graph = graph
        self.edges = {}
        self.nodes = {}
        self.components = {}
        self.params = self.create_params()


        self.logger = logging.getLogger('modesto.main.Modesto')

        self.build(graph)
        self.compiled = False

        self.objectives = {}
        self.act_objective = None



    def change_graph(self):
        # TODO write this
        pass

    def create_params(self):
        params = {
            'Te': WeatherDataParameter('Te',
                                       'Ambient temperature',
                                       'K'),
            'Tg': WeatherDataParameter('Tg',
                                       'Undisturbed ground temperature',
                                       'K'),
            'Q_sol_E': WeatherDataParameter('Q_sol_E',
                                            'Eastern solar radiation',
                                            'W'
                                            ),
            'Q_sol_S': WeatherDataParameter('Q_sol_S',
                                            'Southern solar radiation',
                                            'W'
                                            ),
            'Q_sol_W': WeatherDataParameter('Q_sol_W',
                                            'Western solar radiation',
                                            'W'
                                            ),
            'Q_sol_N': WeatherDataParameter('Q_sol_N',
                                            'Northern solar radiation',
                                            'W'),
            'time_step':
                DesignParameter('time_step',
                                unit='s',
                                description='Time step with which the component model will be discretized'),
            'horizon':
                DesignParameter('horizon',
                                unit='s',
                                description='Horizon of the optimization problem'),
            'lines':
                DesignParameter('lines',
                                unit='-',
                                description='List of names of the lines that can be found in the network, e.g. '
                                            '\'supply\' and \'return\'',
                                val=['supply', 'return']),
            'CO2_price': UserDataParameter('CO2_price',
                                           'CO2 price',
                                           'euro/kg CO2',
                                           val=0),
            'PEF_el': DesignParameter('PEF_el',
                                      'Factor to convert electric energy to primary energy',
                                      '-',
                                      val=2.1),
            'elec_cost': TimeSeriesParameter('elec_cost',
                                             'Electricity cost, used for pumping power',
                                             'EUR/kWh')
        }

        return params

    def build(self, graph):
        """
        Build the structure of the optimization problem
        Sets up the equations without parameters

        :param graph: Object containing structure of the network, structure and parameters describing component models and design parameters
        :return:
        """
        self.results = None

        self.graph = graph

        self.__build_nodes()
        self.__build_edges()

    def __build_nodes(self):
        """
        Build the nodes of the network, adding components
        and their models

        :return:
        """
        self.components = {}

        for node in self.get_nodes():
            # Create the node
            assert node not in self.components, "Node %s already exists" % node.name
            self.components[node] = Node(name=node,
                                         node=self.graph.nodes[node],
                                         temperature_driven=self.temperature_driven,
                                         repr_days=self.repr_days)
            # Add the new components
            self.components.update(self.components[node].get_components())

    def __build_edges(self):
        """
        Build the branches (i.e. pips/connections between nodes)
        adding their models

        :return:
        """

        self.edges = {}

        for edge_tuple in self.graph.edges:
            edge = self.graph[edge_tuple[0]][edge_tuple[1]]
            start_node = self.components[edge_tuple[0]]
            end_node = self.components[edge_tuple[1]]
            name = edge['name']

            assert name not in self.edges, "An edge with name %s already exists" % \
                                           edge['name']
            assert name not in self.components, "A pipe with name %s already exists" % \
                                                edge['name']

            # Create the modesto.Edge object
            self.edges[name] = Edge(name=name,
                                    edge=edge,
                                    start_node=start_node,
                                    end_node=end_node,
                                    pipe_model=self.pipe_model,
                                    allow_flow_reversal=self.allow_flow_reversal,
                                    temperature_driven=self.temperature_driven,
                                    repr_days=self.repr_days)

            start_node.add_pipe(self.edges[name].pipe)
            end_node.add_pipe(self.edges[name].pipe)
            self.components[name] = self.edges[name].pipe

    def __build_objectives(self):
        """
        Initialize different objectives

        :return:
        """

        self.model.Slack = Var(within=NonNegativeReals)

        def _decl_slack(model):
<<<<<<< HEAD
            return model.Slack == 10 ** 6 * sum(
                comp.obj_slack() for comp in self.iter_components())
=======
            return model.Slack == 10 ** 6 * sum(comp.obj_slack() for comp in self.iter_components())
>>>>>>> b6142128

        self.model.decl_slack = Constraint(rule=_decl_slack)

        def obj_energy(model):
            return model.Slack + sum(
                comp.obj_energy() for comp in self.iter_components())

        def obj_cost(model):
            return model.Slack + sum(
                comp.obj_fuel_cost() for comp in self.iter_components()) + sum(
                comp.obj_elec_cost() for comp in self.iter_components())

        def obj_cost_ramp(model):
            return model.Slack + sum(
                comp.obj_cost_ramp() for comp in self.iter_components())

        def obj_co2(model):
            return model.Slack + sum(
                comp.obj_co2() for comp in self.iter_components())

        def obj_co2_fuel_cost(model):
            return model.Slack + sum(comp.obj_co2_cost() + comp.obj_fuel_cost()
                                     for comp in self.iter_components())

        self.model.OBJ_ENERGY = Objective(rule=obj_energy, sense=minimize)
        self.model.OBJ_COST = Objective(rule=obj_cost, sense=minimize)
        self.model.OBJ_COST_RAMP = Objective(rule=obj_cost_ramp, sense=minimize)
        self.model.OBJ_CO2 = Objective(rule=obj_co2, sense=minimize)
        self.model.OBJ_COST_CO2_FUEL = Objective(rule=obj_co2_fuel_cost,
                                                 sense=minimize)

        self.objectives = {
            'energy': self.model.OBJ_ENERGY,
            'cost': self.model.OBJ_COST,
            'cost_ramp': self.model.OBJ_COST_RAMP,
            'co2': self.model.OBJ_CO2,
            'cost_fuel_co2': self.model.OBJ_COST_CO2_FUEL
        }

        for objective in self.objectives.values():
            objective.deactivate()

        if self.temperature_driven:
            def obj_temp(model):
                return model.Slack + sum(
                    comp.obj_temp() for comp in self.iter_components())

            self.model.OBJ_TEMP = Objective(rule=obj_temp, sense=minimize)

            self.objectives['temp'] = self.model.OBJ_TEMP

    def compile(self, start_time='20140101', recompile=False):
        """
        Compile the optimization problem

        :param start_time: Start time of this modesto instance. Either a pandas Timestamp object or a string of format
            'yyyymmdd'. Default '20140101'.
        :param recompile: True if model should be recompiled. If False, only mutable parameters are reloaded.
        :return:
        """

        # Set time
        if isinstance(start_time, str):
            self.start_time = pd.Timestamp(start_time)
        elif isinstance(start_time, pd.Timestamp):
            self.start_time = start_time
        else:
            raise IOError("start_time specifier not recognized. Should be "
                          "either string of format 'yyyymmdd' or pd.Timestamp.")

        # Check if not compiled already
        if self.compiled:
            if not recompile and not self.temperature_driven:
                self.logger.info(
                    'Model was already compiled. Only changing mutable parameters.')

            else:
                self.model = ConcreteModel()
                self.compiled = False
                for comp in self.components:
                    self.components[comp].reinit()
                self.logger.info('Recompiling model.')

        # Check whether all necessary parameters are there
        self.check_data()
        self.update_time(self.start_time)

        # Components
        for name in self.get_edges():
            edge_obj = self.get_component(name=name)
            edge_obj.compile(self.model, start_time)

        nodes = self.get_nodes()

        for node in nodes:
            node_obj = self.get_component(name=node)
            node_obj.compile(self.model, start_time)

        if not self.compiled or recompile:
            self.__build_objectives()

        self.compiled = True  # Change compilation flag

        return

    def check_data(self):
        """
        Checks whether all parameters have been assigned a value,
        if not an error is raised

        """

        missing_params = {}
        flag = False

        missing_params['general'] = {}
        for name, param in self.params.items():
            if not param.check():
                missing_params['general'][name] = param.get_description()
                flag = True

        for component, comp_obj in self.components.items():
            missing_params[component], flag_comp = comp_obj.check_data()

            # Assign empty component parameters that have a general version:
            empty_general_params = set(missing_params[component]).intersection(
                set(self.params))
            for param in empty_general_params:
                comp_obj.change_param_object(param, self.params[param])
                del missing_params[component][param]

            if missing_params[component]:
                flag = True

        if flag:
            raise Exception('Following parameters are missing:\n{}'
                .format(
                self._print_params(missing_params, disp=False)))

        return True

    def set_objective(self, objtype):
        """
        Set optimization objective.

        :param objtype:
        :return:
        """
        if objtype not in self.objectives:
            raise ValueError('Choose an objective type from {}'.format(
                self.objectives.keys()))

        for obj in self.objectives.values():
            obj.deactivate()

        self.objectives[objtype].activate()
        self.act_objective = self.objectives[objtype]

        self.logger.debug('{} objective set'.format(objtype))

    def get_investment_cost(self):
        cost = 0
        for comp in self.iter_components():
            cost += comp.get_investment_cost()

        return cost

    def iter_components(self):
        """
        Function that generates a list of all components in all nodes of model

        :return: Component object list
        """
        return self.components.values()

    def solve(self, tee=False, mipgap=None, mipfocus=None, verbose=False,
              solver='gurobi', warmstart=False, probe=False,
              timelim=None, threads=None):
        """
        Solve a new optimization

        :param probe: Use extra aggressive probing settings. Only has effect when using CPLEX
        :param warmstart: Use warmstart if possible
        :param mipfocus: Set MIP focus
        :param solver: Choose solver
        :param tee: If True, print the optimization model
        :param mipgap: Set mip optimality gap. Default 10%
        :param verbose: True to print extra diagnostic information
        :param timelim: Time limit for solver in seconds. Default: no time limit.
        :return:
        """

        if verbose:
            self.model.pprint()

        opt = SolverFactory(solver, warmstart=warmstart)

        if solver == 'gurobi':
            # opt.options["Crossover"] = 0
            # opt.options['ImproveStartTime'] = 10
            # opt.options['PumpPasses'] = 2
            if mipgap is not None:
                opt.options["MIPGap"] = mipgap

            if mipfocus is not None:
                opt.options["MIPFocus"] = mipfocus

            if timelim is not None:
                opt.options["TimeLimit"] = timelim

            if threads is not None:
                opt.options["Threads"] = threads
        elif solver == 'cplex':
            opt.options['mip display'] = 3
            if probe:
                opt.options['mip strategy probe'] = 3
            # https://www.ibm.com/support/knowledgecenter/SSSA5P_12.5.1/ilog.odms.cplex.help/CPLEX/Parameters/topics/Probe.html
            # opt.options['emphasis mip'] = 1
            # opt.options['mip cuts all'] = 2
            if mipgap is not None:
                opt.options['mip tolerances mipgap'] = mipgap

            if timelim is not None:
                opt.options['timelimit'] = timelim
            opt.options['parallel'] = -1
            opt.options[
                'mip strategy fpheur'] = 2  # Feasibility pump heuristics
            opt.options['parallel'] = -1

        try:
            self.results = opt.solve(self.model, tee=tee)
        except ValueError:
            # self.logger.warning('No solution found before time limit.')
            return -2

        if verbose:
            print self.results
            print self.results.solver.status
            print self.results.solver.termination_condition

        if (self.results.solver.status == SolverStatus.ok) and (
                self.results.solver.termination_condition == TerminationCondition.optimal):
            status = 0
            self.logger.info('Model solved.')
        elif (self.results.solver.status == SolverStatus.aborted):
            status = -3
            self.logger.info('Solver aborted.')
        elif (self.results.solver.status == SolverStatus.ok) and not (
                self.results.solver.termination_condition == TerminationCondition.infeasible):
            status = 2
            self.logger.info(
                'Model solved but termination condition not optimal.')
            self.logger.info('Termination condition: {}'.format(
                self.results.solver.termination_condition))
        elif self.results.solver.termination_condition == TerminationCondition.infeasible:
            status = -1
            self.logger.info('Model is infeasible')
        else:
            status = 1
            self.logger.warning(
                'Solver status: {}'.format(self.results.solver.status))

        return status

    def opt_settings(self, objective=None,
                     pipe_model=None, allow_flow_reversal=None):
        """
        Change the setting of the optimization problem

        :param objective: Name of the optimization objective
        :param pipe_model: The name of the type of pipe model to be used
        :param allow_flow_reversal: Boolean indicating whether mass flow reversals are possible in the pipes
        :return:
        """
        if objective is not None:  # TODO Do we need this to be defined at the top level of modesto?
            self.set_objective(objective)
        if pipe_model is not None:
            self.pipe_model = pipe_model
        if allow_flow_reversal is not None:
            self.allow_flow_reversal = allow_flow_reversal

    def change_general_param(self, param, val):
        """
        Change a parameter that can be used by all components

        :param param: Name of the parameter
        :param val: The new data
        :return:
        """
        assert param in self.params, '%s is not recognized as a valid parameter' % param
        self.params[param].change_value(val)

    def change_param(self, node, comp, param, val):
        """
        Change a parameter
        :param comp: Name of the component
        :param param: name of the parameter
        :param val: New value of the parameter
        """
        if self.get_component(comp, node) is None:
            raise KeyError("%s is not recognized as a valid component" % comp)

        self.get_component(comp, node).change_param(param, val)

    def change_params(self, dict, node=None, comp=None):
        """
        Change multiple parameters of a component at once

        :param comp: Name of the component
        :param dict: Dictionary, with keys being names of the parameters, values the corresponding new values of the parameters
        """

        if comp is None:
            for param, val in dict.items():
                self.change_general_param(param, val)
        else:
            for param, val in dict.items():
                self.change_param(node, comp, param, val)

    def change_state_bounds(self, state, new_ub, new_lb, slack, comp=None,
                            node=None):
        """
        Change the interval of possible values of a certain state, and
        indicate whether it is a slack variable or not

        :param comp: Name of the component
        :param state: Name of the param
        :param new_ub: New upper bound
        :param new_lb:  New lower bound
        :param slack: Boolean indicating whether a slack should be added (True) or not (False)
        """
        # TODO Adapt method so you can change only one of the settings?
        # TODO Put None as default parameter value and detect if other value is supplied
        comp_obj = self.get_component(comp, node)

        comp_obj.params[state].change_upper_bound(new_ub)
        comp_obj.params[state].change_lower_bound(new_lb)
        comp_obj.params[state].change_slack(slack)

    def change_init_type(self, state, new_type, node=None, comp=None):
        """
        Change the type of initialization constraint

        :param comp: Name of the component
        :param state: Name of the state
        """

        comp_obj = self.get_component(comp, node)

        comp_obj.params[state].change_init_type(new_type)

    def get_component(self, name, node=None):
        """
        Find a component

        :param name: Name of the component
        :param node: Name of the node, If None, it is considered to be a pipe
        :return:
        """
        if node is not None:
            name = node + '.' + name

        if name not in self.components:
            raise KeyError(
                'There is no component named {} at node {}'.format(name, node))
        return self.components[name]

    def get_result(self, name, node=None, comp=None, index=None,
                   check_results=True, state=False):
        """
        Returns the numerical values of a certain parameter or time-dependent variable after optimization

        :param comp: Name of the component to which the variable belongs
        :param name: Name of the needed variable/parameter
        :param check_results: Check if model is solved. Default True. If Modesto is part of a larger optimization,
            change to false in order to be able to use this function.
        :param state: If True, the state_time axis is used (one element longer) instead of the ordinary time acis
        :return: A pandas DataFrame containing all values of the variable/parameter over the time horizon
        """

        if self.results is None and check_results:
            raise Exception('The optimization problem has not been solved yet.')

        obj = self.get_component(comp, node)

        return obj.get_result(name, index, state, self.start_time)

    def get_objective(self, objtype=None, get_value=True):
        """
        Return value of objective function. With no argument supplied, the active objective is returned. Otherwise, the
        objective specified in the argument is returned.

        :param objtype: Name of the objective to be returned. Default None: returns the active objective.
        :param value: True if value of objective should be returned. If false, the objective object instance is returned.
        :return:
        """
        if objtype is None:
            # Find active objective
            if self.act_objective is not None:
                obj = self.act_objective
            else:
                raise ValueError('No active objective found.')

        else:
            assert objtype in self.objectives.keys(), 'Requested objective does not exist. Please choose from {}'.format(
                self.objectives.keys())
            obj = self.objectives[objtype]

        if get_value:
            return value(obj)
        else:
            return obj

    def collect_all_params(self):
        param_list = {None: {'general': self.params.values()}}

        for node in self.get_nodes():
            comps = self.get_node_components(node)
            param_list[node] = {}
            for comp, comp_obj in comps.items():
                param_list[node][comp] = []
                for name in comp_obj.get_param_names():
                    param_list[node][comp].append(comp_obj.get_param(name))

        return param_list

    def iter_params(self):
        # TODO Make this
        # TODO Define all_params once?
        all_params = self.collect_all_params()

    def __get_one_type_params(self, param_type):
        """
        Get all parameters belonging to one type of parameter class
        
        :param param_type: list of paremeter classes to be included
        :return: A dict containing all parameters, ordered by node and component
        """
        all_params = self.collect_all_params()
        type_params = {}
        for node in all_params:
            type_params[node] = {}
            for comp, params in all_params[node].items():
                if node is not None:
                    # Remove node name from comp name
                    comp = comp[len(node) + 1:]

                type_params[node][comp] = []
                for param in params:
                    if isinstance(param, param_type):
                        type_params[node][comp].append(param.get_name())

                if not type_params[node][comp]:
                    type_params[node].pop(comp, None)

            if not type_params[node]:
                type_params.pop(node, None)

        return type_params

    def get_user_data_parameters(self):
        """
        Get all user data parameters
        
        :return: A dict containing all parameters, ordered by node and component
        """
        return self.__get_one_type_params(UserDataParameter)

    def get_design_parameters(self):
        """
        Get all design parameters 
        
        :return: A dict containing all parameters, ordered by node and component
        """
        return self.__get_one_type_params(DesignParameter)

    def get_weather_data_parameters(self):
        """
        Get all weather data parameters
        
        :return: A dict containing all parameters, ordered by node and component
        """
        return self.__get_one_type_params(WeatherDataParameter)

    def get_state_parameters(self):
        """
        Get all state parameters
        
        :return: A dict containing all parameters, ordered by node and component
        """
        return self.__get_one_type_params(StateParameter)

    def print_all_params(self, disp=True):
        """
        Print all parameters in the optimization problem

        :return:
        """
        descriptions = {'general': {}}
        for name, param in self.params.items():
            descriptions['general'][name] = param.get_description()

        for comp, comp_obj in self.components.items():
            descriptions[comp] = {}
            for name in comp_obj.get_params():
                descriptions[comp][name] = comp_obj.get_param_description(name)
        return self._print_params(descriptions, disp)

    def print_node_params(self, node=None, disp=True):
        """
        Print parameters of a node

        :param node: Name of the node, if None, the pipes are considered
        :param args: Names of the parameters, if None are given, all will be printed
        :return:
        """
        string = ''

        for comp in self.get_node_components(node):
            comp = comp[len(node)+1:]
            string += self.print_comp_param(node, comp, disp=False)

        if disp:
            print string
        else:
            return string

    def print_comp_param(self, node=None, comp=None, disp=True, *args):
        """
        Print parameters of a component

        :param node: Name of the node, if None, the pipes are considered
        :param comp: Name of the component
        :param args: Names of the parameters, if None are given, all will be printed
        :return:
        """

        comp_obj = self.get_component(comp, node)
        comp_name = comp_obj.name
        descriptions = {comp_name: {}}

        if not args:
<<<<<<< HEAD
            for name in comp_obj.get_params():
                descriptions[comp_name][name] = comp_obj.get_param_description(
                    name)
=======
            for name in comp_obj.get_param_names():
                descriptions[comp_name][name] = comp_obj.get_param_description(name)
>>>>>>> b6142128
        for name in args:
            if name not in comp_obj.params:
                raise IndexError(
                    '%s is not a valid parameter of %s' % (name, comp))
            descriptions[comp_name][name] = comp_obj.get_param_description(name)

        return self._print_params(descriptions, disp)

    def print_general_param(self, name=None, disp=True):
        """
        Print a single, general parameter

        :param name: Name of the parameter
        :return:
        """

        if name is None:
            list = {}

            for name in self.params:
                list[name] = self.params[name].get_description()

            return self._print_params({'general': list}, disp)
        else:
            if name not in self.params:
                raise IndexError('%s is not a valid general parameter ' % name)

<<<<<<< HEAD
            self._print_params(
                {'general': {name: self.params[name].get_description()}})
=======
            return self._print_params({'general': {name: self.params[name].get_description()}}, disp)

>>>>>>> b6142128

    @staticmethod
    def _print_params(descriptions, disp=True):
        """
        Print parameters

        :param descriptions: Dictionary containing parameters to be printed
        Format: descriptions[node][component name][param name]
        :param disp: if True, descriptions are printed, if False string of descriptions is returned
        :return:
        """
        string = ''
        for comp, des in descriptions.items():
            if des:
                string += '\n--- ' + comp + ' ---\n\n'
                for param, des in descriptions[comp].items():
                    string += '-' + param + '\n' + des + '\n\n'

        if disp:
            print string
        else:
            return string

    def get_nodes(self):
        """
        Returns a list with the names of nodes (ordered in the same way as in the graph)

        :return:
        """

        return list(self.graph.nodes)

    def get_edges(self):
        """
        Returns a list with the names of edges (ordered in the same way as in the graph)

        :return:
        """
        tuples = list(self.graph.edges)
        dict = nx.get_edge_attributes(self.graph, 'name')
        edges = []
        for tuple in tuples:
            edges.append(dict[tuple])
        return edges

    def get_node_components(self, node=None, filter_type=None):
        """
        Returns a dict with all components belonging to one node. If filter_type is a string referring to a component
        class name, only components of this class are returned.


        :return:
        """
        if node is not None and node not in self.get_nodes():
            raise KeyError('{} is not an exiting node'.format(node))

        if node is not None:
            return self.components[node].get_components(filter_type=filter_type)
        else:
            out = {}
            for node_name in self.get_nodes():
                for comp_name, comp in self.components[
                    node_name].get_components(
                    filter_type=filter_type).iteritems():
                    out[comp_name] = comp
            return out

    # TODO these pipe parameter getters should be defined in the relevant pipe classes.
    def get_pipe_diameter(self, pipe):
        """
        Get the diameter of a certain pipe

        :param pipe: Name of the pipe
        :return: diameter
        """

        if pipe not in self.components:
            raise KeyError(
                '{} is not recognized as an existing pipe'.format(pipe))

        return self.components[pipe].get_diameter()

    def get_pipe_length(self, pipe):
        """
        Get the length of a certain pipe

        :param pipe: Name of the pipe
        :return: length
        """

        if pipe not in self.components:
            raise KeyError(
                '{} is not recognized as an existing pipe'.format(pipe))

        return self.components[pipe].get_length()

    def get_heat_stor(self):
        """
        Return dictionary of initial storage states

        :return:
        """
        out = {}

        for node_name, node_obj in self.nodes.iteritems():
            for comp_name, comp_obj in node_obj.get_heat_stor().iteritems():
                out['.'.join([node_name, comp_name])] = comp_obj

        return out

    def update_time(self, new_val):
        """
        Change the start time of all parameters to ensure correct read out of data

        :param pd.Timestamp new_val: New start time
        :return:
        """
        assert isinstance(new_val,
                          pd.Timestamp), 'Make sure the new start time is an instance of pd.Timestamp.'
        self.start_time = new_val

        for _, param in self.params.items():
            param.change_start_time(new_val)

        for comp in self.components:
            self.components[comp].update_time(start_time=new_val,
                                              horizon=self.params[
                                                  'horizon'].v(),
                                              time_step=self.params[
                                                  'time_step'].v())


class Node(Submodel):
    def __init__(self, name, node, temperature_driven=False, repr_days=None):
        """
        Class that represents a geographical network location,
        associated with a number of components and connected to other nodes through edges

        :param name: Unique identifier of node (str)
        :param node: Networkx Node object
        :param horizon: Horizon of the problem
        :param time_step: Time step between two points of the problem
        """
        Submodel.__init__(self, name=name,
                          temperature_driven=temperature_driven)

        self.logger = logging.getLogger('modesto.Node')
        self.logger.info('Initializing Node {}'.format(name))

        self.node = node
        self.loc = self.get_loc()

        self.components = {}
        self.pipes = {}

        self.compiled = False
        self.repr_days = repr_days

        self.build()

    def contains_heat_source(self):
        for comp, comp_obj in self.components.items():
            if comp_obj.is_heat_source():
                return True

    def __get_data(self, name):
        assert name in self.node, "%s is not stored in the networkx node object for %s" % (
            name, self.name)
        return self.node[name]

    def get_loc(self):
        x = self.__get_data('x')
        y = self.__get_data('y')
        z = self.__get_data('z')
        return {'x': x, 'y': y, 'z': z}

    def get_components(self, filter_type=None):
        """
        Collects the components and their type belonging to this node

        :param filter_type: string or class name of components to be returned
        :return: A dict, with keys the names of the components, values the Component objects
        """

        if filter_type is None:
            out = self.components
        elif isinstance(filter_type, str):
            out = {}
            cls = co.str_to_comp(filter_type)
            for comp in self.get_components():
                if isinstance(self.components[comp], cls):
                    out[comp] = self.components[comp]
        else:
            out = {}
            for comp in self.get_components():
                if isinstance(self.components[comp], filter_type):
                    out[comp] = self.components[comp]

        return out

    def add_comp(self, name, ctype):
        """
        Add component to Node. No component with the same name may exist in this node.

        :param name: name of the component
        :param ctype: type of the component
        :return:
        """

        name = self.name + '.' + name

        assert name not in self.components, 'A component named \'{}\' already exists for node \'{}\''.format(
            name, self.name)

        try:
            cls = co.str_to_comp(ctype)
        except AttributeError:
            try:
                cls = rc.str_to_comp(ctype)
            except AttributeError:
                cls = None

        if cls:
            obj = cls(name=name,
                      temperature_driven=self.temperature_driven,
                      repr_days=self.repr_days)
        else:
            raise ValueError(
                "%s is not a valid class name! (component is %s, in node %s)" % (
                    ctype, name, self.name))

        self.logger.info('Component {} added to {}'.format(name, self.name))

        self.components[name] = obj

    def add_pipe(self, pipe):

        if not isinstance(pipe, pip.Pipe):
            raise TypeError('Input \'edge\' should be an Pipe object')

        self.pipes[pipe.name] = pipe

    def build(self):
        """
        Compile this model and all of its submodels

        :param model: top level model
        :return: A list of the names of components that have been added
        """
        for component, type in self.__get_data("comps").items():
            self.add_comp(component, type)

        self.logger.info('Build of {} finished'.format(self.name))

    def create_params(self):
        """
        Create all required parameters to set up the model

        :return: a dictionary, keys are the names of the parameters, values are the Parameter objects
        """

        params = {'time_step':
                      DesignParameter('time_step',
                                      unit='s',
                                      description='Time step with which the component model will be discretized'),
                  'horizon':
                      DesignParameter('horizon',
                                      unit='s',
                                      description='Horizon of the optimization problem'),
                  'lines': DesignParameter('lines',
                                           unit='-',
                                           description='List of names of the lines that can be found in the network, e.g. '
                                                       '\'supply\' and \'return\'',
                                           val=['supply', 'return'])
                  }
        return params

    def compile(self, model, start_time):
        """

        :param pd.Timestamp start_time: start time of optimization
        :param model:
        :return:
        """
        if self.compiled:
            for name, comp in self.components.items():
                comp.compile(model, start_time)

        else:
            self.set_time_axis()
            self._make_block(model)

            for name, comp in self.components.items():
                comp.compile(model, start_time)

            self._add_bal()

            self.logger.info('Compilation of {} finished'.format(self.name))

        self.compiled = True

        return

    def reinit(self):
        """
        Reinitialize component and its parameters

        :return:
        """
        if self.compiled:
            self.compiled = False

    def _add_bal(self):
        """
        Add balance equations after all blocks for this node and subcomponents have been compiled

        :return:
        """

        c = self.components
        p = self.pipes

        # TODO No mass flow reversal yet
        if self.temperature_driven:

            lines = self.params['lines'].v()

            self.block.mix_temp = Var(self.TIME, lines)

            def _temp_bal_incoming(b, t, l):

                incoming_comps = collections.defaultdict(list)
                incoming_pipes = collections.defaultdict(list)

                for name, comp in c.items():
                    if value(comp.get_mflo(t)) >= 0:
                        incoming_comps['supply'].append(name)
                    else:
                        incoming_comps['return'].append(name)

                for name, pipe in p.items():
                    if value(pipe.get_edge_mflo(self.name, t)) >= 0:
                        incoming_pipes['supply'].append(name)
                    else:
                        incoming_pipes['return'].append(name)
                # Zero mass flow rate:
                if value(
                        sum(c[comp].get_mflo(t) for comp in incoming_comps[l]) + \
                        sum(p[pipe].get_edge_mflo(self.name, t) for pipe in
                            incoming_pipes[l])) == 0:
                    # mixed temperature is average of all joined pipes, actual value should not matter,
                    # because packages in pipes of this time step will have zero size and components do not take over
                    # mixed temperature in case there is no mass flow

                    return b.mix_temp[t, l] == (
                            sum(c[comp].get_temperature(t, l) for comp in c) +
                            sum(p[pipe].get_temperature(self.name, t, l) for
                                pipe in p)) / (
                                   len(p) + len(c))


                else:  # mass flow rate through the node
                    return (sum(
                        c[comp].get_mflo(t) for comp in incoming_comps[l]) +
                            sum(p[pipe].get_edge_mflo(self.name, t) for pipe in
                                incoming_pipes[l])) * b.mix_temp[t, l] == \
                           sum(c[comp].get_mflo(t) * c[comp].get_temperature(t,
                                                                             l)
                               for comp in incoming_comps[l]) + \
                           sum(p[pipe].get_edge_mflo(self.name, t) * p[
                               pipe].get_edge_temperature(self.name, t, l)
                               for pipe in incoming_pipes[l])

            self.block.def_mixed_temp = Constraint(self.TIME,
                                                   lines,
                                                   rule=_temp_bal_incoming)

            def _temp_bal_outgoing(b, t, l, comp):

                outgoing_comps = collections.defaultdict(list)
                outgoing_pipes = collections.defaultdict(list)

                for name, comp_obj in c.items():
                    if comp_obj.get_mflo(t) >= 0:
                        outgoing_comps['return'].append(name)
                    else:
                        outgoing_comps['supply'].append(name)

                for name, pipe_obj in p.items():
                    if pipe_obj.get_edge_mflo(self.name, t) >= 0:
                        outgoing_pipes['return'].append(name)
                    else:
                        outgoing_pipes['supply'].append(name)

                if t == 0:
                    return Constraint.Skip
                if comp in outgoing_pipes[l]:
                    return p[comp].get_edge_temperature(self.name, t, l) == \
                           b.mix_temp[t, l]
                elif comp in outgoing_comps[l]:
                    return c[comp].get_temperature(t, l) == b.mix_temp[t, l]
                else:
                    return Constraint.Skip

            self.block.outgoing_temp_comps = Constraint(self.TIME,
                                                        lines,
                                                        c.keys(),
                                                        rule=_temp_bal_outgoing)
            self.block.outgoing_temp_pipes = Constraint(self.TIME,
                                                        lines,
                                                        p.keys(),
                                                        rule=_temp_bal_outgoing)

        elif self.repr_days is None:

            def _heat_bal(b, t):
                return 0 == sum(
                    self.components[i].get_heat(t) for i in self.components) \
                       + sum(
                    pipe.get_edge_heat(self.name, t) for pipe in p.values())

            self.block.ineq_heat_bal = Constraint(self.TIME,
                                                  rule=_heat_bal)

            def _mass_bal(b, t):
                return 0 == sum(
                    self.components[i].get_mflo(t) for i in self.components) \
                       + sum(
                    pipe.get_edge_mflo(self.name, t) for pipe in p.values())

            self.block.ineq_mass_bal = Constraint(self.TIME,
                                                  rule=_mass_bal)

        else:
            def _heat_bal(b, t, c):
                return 0 == sum(
                    self.components[i].get_heat(t, c) for i in
                    self.components) \
                       + sum(
                    pipe.get_edge_heat(self.name, t, c) for pipe in p.values())

            self.block.ineq_heat_bal = Constraint(self.TIME, self.REPR_DAYS,
                                                  rule=_heat_bal)

            def _mass_bal(b, t, c):
                return 0 == sum(
                    self.components[i].get_mflo(t, c) for i in
                    self.components) \
                       + sum(
                    pipe.get_edge_mflo(self.name, t, c) for pipe in p.values())

            self.block.ineq_mass_bal = Constraint(self.TIME, self.REPR_DAYS,
                                                  rule=_mass_bal)

    def _make_block(self, model):
        """
        Make a seperate block in the pyomo Concrete model for the Node
        :param model: The model to which it should be added
        :return:
        """
        # TODO Make base class
        assert model is not None, 'Top level model must be initialized first'
        self.model = model
        # If block is already present, remove it
        if self.model.component(self.name) is not None:
            self.model.del_component(self.name)
        self.model.add_component(self.name, Block())
        self.block = self.model.__getattribute__(self.name)

        self.logger.info(
            'Optimization block initialized for {}'.format(self.name))

    def get_mflo(self, t, start_time):
        """
        Calculate the mass flow into the network

        :return: mass flow
        """

        # TODO Find something better

        m_flo = 0
        for _, comp in self.components.items():
            m_flo += comp.get_mflo(t, compiled=False, start_time=start_time)

        return m_flo

    def get_heat_stor_init(self):
        """
        Generate dict with initial heat storage state variable for all storage components in this node.

        :return:
        """
        out = {}

        for comp_name, comp_obj in self.get_components(
                filter_type=co.StorageVariable).iteritems():
            out[comp_name] = comp_obj.get_heat_stor()

        return out


class Edge(object):
    def __init__(self, name, edge, start_node, end_node, pipe_model,
                 allow_flow_reversal,
                 temperature_driven, repr_days=None):
        """
        Connection object between two nodes in a graph

        :param name: Unique identifier of node (str)
        :param edge: Networkx Edge object
        :param start_node: modesto.Node object
        :param stop_node: modesto.Node object
        :param pipe_model: Type of pipe model to be used
        """

        self.logger = logging.getLogger('modesto.Edge')
        self.logger.info('Initializing Edge {}'.format(name))

        self.repr_days = repr_days

        self.name = name
        self.edge = edge

        self.start_node = start_node
        self.end_node = end_node
        self.length = self.get_length()

        self.temperature_driven = temperature_driven

        self.pipe_model = pipe_model
        self.pipe = self.build(pipe_model,
                               allow_flow_reversal)  # TODO Better structure possible?



    def build(self, pipe_model, allow_flow_reversal):
        """
        Creates the supply and pipe components

        :param pipe_model: The name of the pipe ;odel to be used
        :param allow_flow_reversal: True if flow reversal is allowed
        :return: The pipe object
        """

        self.pipe_model = pipe_model

        try:
            cls = pip.str_to_pipe(pipe_model)
        except AttributeError:
            cls = None

        if cls:
            obj = cls(name=self.name,
                      start_node=self.start_node.name,
                      end_node=self.end_node.name, length=self.length,
                      allow_flow_reversal=allow_flow_reversal,
                      temperature_driven=self.temperature_driven,
                      repr_days=self.repr_days)
        else:
            obj = None

        if obj is None:
            raise ValueError("%s is not a valid class name! (pipe %s)" % (
                pipe_model, self.name))

        self.logger.info(
            'Pipe model {} added to {}'.format(pipe_model, self.name))

        return obj

    def compile(self, model, start_time):
        """


        :param pd.Timestamp start_time: Start time of optimization
        :param model:
        :return:
        """
        self.pipe.compile(model, start_time)

    def get_length(self):

        sumsq = 0

        for i in ['x', 'y', 'z']:
            sumsq += (self.start_node.get_loc()[i] - self.end_node.get_loc()[
                i]) ** 2
        return sqrt(sumsq)<|MERGE_RESOLUTION|>--- conflicted
+++ resolved
@@ -203,12 +203,8 @@
         self.model.Slack = Var(within=NonNegativeReals)
 
         def _decl_slack(model):
-<<<<<<< HEAD
             return model.Slack == 10 ** 6 * sum(
                 comp.obj_slack() for comp in self.iter_components())
-=======
-            return model.Slack == 10 ** 6 * sum(comp.obj_slack() for comp in self.iter_components())
->>>>>>> b6142128
 
         self.model.decl_slack = Constraint(rule=_decl_slack)
 
@@ -643,7 +639,7 @@
     def __get_one_type_params(self, param_type):
         """
         Get all parameters belonging to one type of parameter class
-        
+
         :param param_type: list of paremeter classes to be included
         :return: A dict containing all parameters, ordered by node and component
         """
@@ -672,15 +668,15 @@
     def get_user_data_parameters(self):
         """
         Get all user data parameters
-        
+
         :return: A dict containing all parameters, ordered by node and component
         """
         return self.__get_one_type_params(UserDataParameter)
 
     def get_design_parameters(self):
         """
-        Get all design parameters 
-        
+        Get all design parameters
+
         :return: A dict containing all parameters, ordered by node and component
         """
         return self.__get_one_type_params(DesignParameter)
@@ -688,7 +684,7 @@
     def get_weather_data_parameters(self):
         """
         Get all weather data parameters
-        
+
         :return: A dict containing all parameters, ordered by node and component
         """
         return self.__get_one_type_params(WeatherDataParameter)
@@ -696,7 +692,7 @@
     def get_state_parameters(self):
         """
         Get all state parameters
-        
+
         :return: A dict containing all parameters, ordered by node and component
         """
         return self.__get_one_type_params(StateParameter)
@@ -751,14 +747,8 @@
         descriptions = {comp_name: {}}
 
         if not args:
-<<<<<<< HEAD
-            for name in comp_obj.get_params():
-                descriptions[comp_name][name] = comp_obj.get_param_description(
-                    name)
-=======
             for name in comp_obj.get_param_names():
                 descriptions[comp_name][name] = comp_obj.get_param_description(name)
->>>>>>> b6142128
         for name in args:
             if name not in comp_obj.params:
                 raise IndexError(
@@ -786,13 +776,8 @@
             if name not in self.params:
                 raise IndexError('%s is not a valid general parameter ' % name)
 
-<<<<<<< HEAD
-            self._print_params(
-                {'general': {name: self.params[name].get_description()}})
-=======
             return self._print_params({'general': {name: self.params[name].get_description()}}, disp)
 
->>>>>>> b6142128
 
     @staticmethod
     def _print_params(descriptions, disp=True):
