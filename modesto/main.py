--- conflicted
+++ resolved
@@ -489,13 +489,11 @@
             if index is None:
                 for i in opt_obj:
                     result.append(value(opt_obj[i]))
-<<<<<<< HEAD
-=======
+
                 timeindex = pd.DatetimeIndex(start=self.start_time, freq=pd.DateOffset(seconds=self.time_step),
                                              periods=len(result))
 
                 result = pd.Series(data=result, index=timeindex, name=resname)
->>>>>>> 20d78a1f
 
             else:
                 for i in self.model.TIME:
