from __future__ import division

import collections
from math import sqrt

import networkx as nx
# noinspection PyUnresolvedReferences
import pyomo.environ
from pyomo.core.base import ConcreteModel, Objective, minimize, value, Set, Param, Block, Constraint, Var
from pyomo.core.base.param import IndexedParam
from pyomo.core.base.var import IndexedVar
from pyomo.opt import SolverFactory
from pyomo.opt import SolverStatus, TerminationCondition

import RCmodels as rc
import component as co
import pipe as pip
from submodel import Submodel
# noinspection PyUnresolvedReferences
from parameter import *


class Modesto:
    def __init__(self, pipe_model, graph):
        """
        This class allows setting up optimization problems for district energy systems

        :param horizon: The horizon of the optimization problem, in seconds
        :param time_step: The time step between two points
        :param objective: String describing the objective of the optimization problem
        :param pipe_model: String describing the type of model to be used for the pipes
        :param graph: networkx object, describing the structure of the network
        """

        self.model = ConcreteModel()

        self.results = None

        self.pipe_model = pipe_model
        if pipe_model == 'NodeMethod':
            self.temperature_driven = True
        else:
            self.temperature_driven = False

        self.allow_flow_reversal = True

        self.graph = graph
        self.edges = {}
        self.components = {}
        self.params = self.create_params()

        self.logger = logging.getLogger('modesto.main.Modesto')

        self.build(graph)
        self.compiled = False

        self.objectives = {}
        self.act_objective = None

    def change_graph(self):
        # TODO write this
        pass

    def create_params(self):
        params = {
            'Te': WeatherDataParameter('Te',
                                       'Ambient temperature',
                                       'K'),
            'Tg': WeatherDataParameter('Tg',
                                       'Undisturbed ground temperature',
                                       'K'),
            'Q_sol_E': WeatherDataParameter('Q_sol_E',
                                            'Eastern solar radiation',
                                            'W'
                                            ),
            'Q_sol_S': WeatherDataParameter('Q_sol_S',
                                            'Southern solar radiation',
                                            'W'
                                            ),
            'Q_sol_W': WeatherDataParameter('Q_sol_W',
                                            'Western solar radiation',
                                            'W'
                                            ),
            'Q_sol_N': WeatherDataParameter('Q_sol_N',
                                            'Northern solar radiation',
<<<<<<< HEAD
                                            'W'),
            'time_step':
                DesignParameter('time_step',
                                unit='s',
                                description='Time step with which the component model will be discretized'),
            'horizon':
                DesignParameter('horizon',
                                unit='s',
                                description='Horizon of the optimization problem'),
            'lines':
                DesignParameter('lines',
                                unit='-',
                                description='List of names of the lines that can be found in the network, e.g. '
                                            '\'supply\' and \'return\'',
                                val=['supply', 'return'])
=======
                                            'W',
                                            self.time_step,
                                            self.horizon),
            'CO2_price': UserDataParameter('CO2_price',
                                           'CO2 price',
                                           'euro/kg CO2',
                                           self.time_step,
                                           self.horizon,
                                           val=pd.Series(0, index=self.time))

>>>>>>> 57767ba8
        }

        return params

    def build(self, graph):
        """
        Build the structure of the optimization problem
        Sets up the equations without parameters

        :param graph: Object containing structure of the network, structure and parameters describing component models and design parameters
        :return:
        """
        self.results = None

        self.graph = graph

        self.__build_nodes()
        self.__build_edges()

    def __build_nodes(self):
        """
        Build the nodes of the network, adding components
        and their models

        :return:
        """
        self.components = {}

        for node in self.get_nodes():
            # Create the node
            assert node not in self.components, "Node %s already exists" % node.name
            self.components[node] = (Node(name=node,
                                     node=self.graph.nodes[node],
                                     temperature_driven=self.temperature_driven))

            # Add the new components
            self.components.update(self.components[node].get_components())

    def __build_edges(self):
        """
        Build the branches (i.e. pips/connections between nodes)
        adding their models

        :return:
        """

        self.edges = {}

        for edge_tuple in self.graph.edges:
            edge = self.graph[edge_tuple[0]][edge_tuple[1]]
            start_node = self.components[edge_tuple[0]]
            end_node = self.components[edge_tuple[1]]
            name = edge['name']

            assert name not in self.edges, "An edge with name %s already exists" % \
                                           edge['name']
            assert name not in self.components, "A pipe with name %s already exists" % edge['name']

            # Create the modesto.Edge object
            self.edges[name] = Edge(name=name,
                                    edge=edge,
                                    start_node=start_node,
                                    end_node=end_node,
                                    pipe_model=self.pipe_model,
                                    allow_flow_reversal=self.allow_flow_reversal,
                                    temperature_driven=self.temperature_driven)

            start_node.add_pipe(self.edges[name].pipe)
            end_node.add_pipe(self.edges[name].pipe)
            self.components[name] = self.edges[name].pipe

    def __build_objectives(self):
        """
        Initialize different objectives

        :return:
        """

        self.model.Slack = Var()

        def _decl_slack(model):
            return model.Slack == 10 ** 6 * sum(comp.obj_slack() for comp in self.iter_components())

        self.model.decl_slack = Constraint(rule=_decl_slack)

        def obj_energy(model):
            return model.Slack + sum(comp.obj_energy() for comp in self.iter_components())

        def obj_cost(model):
            return model.Slack + sum(comp.obj_fuel_cost() for comp in self.iter_components())

        def obj_cost_ramp(model):
            return model.Slack + sum(comp.obj_cost_ramp() for comp in self.iter_components())

        def obj_co2(model):
            return model.Slack + sum(comp.obj_co2() for comp in self.iter_components())

        def obj_co2_fuel_cost(model):
            return model.Slack + sum(comp.obj_co2_cost() + comp.obj_fuel_cost()
                                     for comp in self.iter_components())

        self.model.OBJ_ENERGY = Objective(rule=obj_energy, sense=minimize)
        self.model.OBJ_COST = Objective(rule=obj_cost, sense=minimize)
        self.model.OBJ_COST_RAMP = Objective(rule=obj_cost_ramp, sense=minimize)
        self.model.OBJ_CO2 = Objective(rule=obj_co2, sense=minimize)
        self.model.OBJ_COST_CO2_FUEL = Objective(rule=obj_co2_fuel_cost, sense=minimize)

        self.objectives = {
            'energy': self.model.OBJ_ENERGY,
            'cost': self.model.OBJ_COST,
            'cost_ramp': self.model.OBJ_COST_RAMP,
            'co2': self.model.OBJ_CO2,
            'cost_fuel_co2': self.model.OBJ_COST_CO2_FUEL
        }

        for objective in self.objectives.values():
            objective.deactivate()

        if self.temperature_driven:
            def obj_temp(model):
                return model.Slack + sum(comp.obj_temp() for comp in self.iter_components())

            self.model.OBJ_TEMP = Objective(rule=obj_temp, sense=minimize)

            self.objectives['temp'] = self.model.OBJ_TEMP

    def compile(self, start_time='20140101'):
        """
        Compile the optimization problem

        :param start_time: Start time of this modesto instance. Either a pandas Timestamp object or a string of format
            'yyyymmdd'. Default '20140101'.
        :return:
        """

        # Set time
        if isinstance(start_time, str):
            self.start_time = pd.Timestamp(start_time)
        elif isinstance(start_time, pd.Timestamp):
            self.start_time = start_time
        else:
            raise IOError("start_time specifier not recognized. Should be "
                          "either string of format 'yyyymmdd' or pd.Timestamp.")

        # Check if not compiled already
        if self.compiled:
            self.logger.warning('Model was already compiled.')
            self.model = ConcreteModel()

        # Check whether all necessary parameters are there
        self.check_data()
        self.update_time(self.start_time)

        # Components
        for name in self.get_edges():
            self.get_component(name=name).compile(self.model, start_time)
        for name in self.get_nodes():
            self.get_component(name=name).compile(self.model, start_time)

        self.__build_objectives()

        self.compiled = True  # Change compilation flag

    def check_data(self):
        """
        Checks whether all parameters have been assigned a value,
        if not an error is raised

        """

        missing_params = {}
        flag = False

        missing_params['general'] = {}
        for name, param in self.params.items():
            if not param.check():
                missing_params['general'][name] = param.get_description()
                flag = True

        for component, comp_obj in self.components.items():
            missing_params[component], flag_comp = comp_obj.check_data()

            # Assign empty component parameters that have a general version:
            empty_general_params = set(missing_params[component]).intersection(set(self.params))
            for param in empty_general_params:
                comp_obj.change_param_object(param, self.params[param])
                del missing_params[component][param]

            if missing_params[component]:
                flag = True

        if flag:
            raise Exception('Following parameters are missing:\n{}'
                            .format(self._print_params(missing_params, disp=False)))

        return True

    def set_objective(self, objtype):
        """
        Set optimization objective.

        :param objtype:
        :return:
        """
        if objtype not in self.objectives:
            raise ValueError('Choose an objective type from {}'.format(
                self.objectives.keys()))

        for obj in self.objectives.values():
            obj.deactivate()

        self.objectives[objtype].activate()
        self.act_objective = self.objectives[objtype]

        self.logger.debug('{} objective set'.format(objtype))

    def get_investment_cost(self):
        cost = 0
        for comp in self.iter_components():
            cost += comp.get_investment_cost()

        return cost

    def iter_components(self):
        """
        Function that generates a list of all components in all nodes of model

        :return: Component object list
        """
        return self.components.values()

    def solve(self, tee=False, mipgap=None, mipfocus=None, verbose=False, solver='gurobi', warmstart=False, probe=False,
              timelim=None):
        """
        Solve a new optimization

        :param probe: Use extra aggressive probing settings. Only has effect when using CPLEX
        :param warmstart: Use warmstart if possible
        :param mipfocus: Set MIP focus
        :param solver: Choose solver
        :param tee: If True, print the optimization model
        :param mipgap: Set mip optimality gap. Default 10%
        :param verbose: True to print extra diagnostic information
        :param timelim: Time limit for solver in seconds. Default: no time limit.
        :return:
        """

        if verbose:
            self.model.pprint()

        opt = SolverFactory(solver, warmstart=warmstart)
        # opt.options["Threads"] = threads
        if solver == 'gurobi':
            opt.options['ImproveStartTime'] = 10
            # opt.options['PumpPasses'] = 2
            if mipgap is not None:
                opt.options["MIPGap"] = mipgap

            if mipfocus is not None:
                opt.options["MIPFocus"] = mipfocus

            if timelim is not None:
                opt.options["TimeLimit"] = timelim
        elif solver == 'cplex':
            opt.options['mip display'] = 3
            if probe:
                opt.options['mip strategy probe'] = 3
            # https://www.ibm.com/support/knowledgecenter/SSSA5P_12.5.1/ilog.odms.cplex.help/CPLEX/Parameters/topics/Probe.html
            # opt.options['emphasis mip'] = 1
            # opt.options['mip cuts all'] = 2
            if mipgap is not None:
                opt.options['mip tolerances mipgap'] = mipgap

            if timelim is not None:
                opt.options['timelimit'] = timelim
            opt.options['mip strategy fpheur'] = 2  # Feasibility pump heuristics

        try:
            self.results = opt.solve(self.model, tee=tee)
        except ValueError:
            # self.logger.warning('No solution found before time limit.')
            return -2

        if verbose:
            print self.results
            print self.results.solver.status
            print self.results.solver.termination_condition

        if (self.results.solver.status == SolverStatus.ok) and (
                    self.results.solver.termination_condition == TerminationCondition.optimal):
            status = 0
            self.logger.info('Model solved.')
        elif (self.results.solver.status == SolverStatus.aborted):
            status = -3
            self.logger.info('Solver aborted.')
        elif (self.results.solver.status == SolverStatus.ok) and not (
            self.results.solver.termination_condition == TerminationCondition.infeasible):
            status = 2
            self.logger.info('Model solved but termination condition not optimal.')
            self.logger.info('Termination condition: {}'.format(self.results.solver.termination_condition))
        elif self.results.solver.termination_condition == TerminationCondition.infeasible:
            status = -1
            self.logger.info('Model is infeasible')
        else:
            status = 1
            self.logger.warning('Solver status: {}'.format(self.results.solver.status))

        return status

    def opt_settings(self, objective=None,
                     pipe_model=None, allow_flow_reversal=None):
        """
        Change the setting of the optimization problem

        :param objective: Name of the optimization objective
        :param pipe_model: The name of the type of pipe model to be used
        :param allow_flow_reversal: Boolean indicating whether mass flow reversals are possible in the pipes
        :return:
        """
        if objective is not None:  # TODO Do we need this to be defined at the top level of modesto?
            self.set_objective(objective)
        if pipe_model is not None:
            self.pipe_model = pipe_model
        if allow_flow_reversal is not None:
            self.allow_flow_reversal = allow_flow_reversal

    def change_general_param(self, param, val):
        """
        Change a parameter that can be used by all components

        :param param: Name of the parameter
        :param val: The new data
        :return:
        """
        assert param in self.params, '%s is not recognized as a valid parameter' % param
        self.params[param].change_value(val)

    def change_param(self, node, comp, param, val):
        """
        Change a parameter
        :param comp: Name of the component
        :param param: name of the parameter
        :param val: New value of the parameter
        """
        if self.get_component(comp, node) is None:
            raise KeyError("%s is not recognized as a valid component" % comp)

        self.get_component(comp, node).change_param(param, val)

    def change_params(self, dict, node=None, comp=None):
        """
        Change multiple parameters of a component at once

        :param comp: Name of the component
        :param dict: Dictionary, with keys being names of the parameters, values the corresponding new values of the parameters
        """

        if comp is None:
            for param, val in dict.items():
                self.change_general_param(param, val)
        else:
            for param, val in dict.items():
                self.change_param(node, comp, param, val)

    def change_state_bounds(self, state, new_ub, new_lb, slack, comp=None,
                            node=None):
        """
        Change the interval of possible values of a certain state, and
        indicate whether it is a slack variable or not

        :param comp: Name of the component
        :param state: Name of the param
        :param new_ub: New upper bound
        :param new_lb:  New lower bound
        :param slack: Boolean indicating whether a slack should be added (True) or not (False)
        """
        # TODO Adapt method so you can change only one of the settings?
        # TODO Put None as default parameter value and detect if other value is supplied
        comp_obj = self.get_component(comp, node)

        comp_obj.params[state].change_upper_bound(new_ub)
        comp_obj.params[state].change_lower_bound(new_lb)
        comp_obj.params[state].change_slack(slack)

    def change_init_type(self, state, new_type, node=None, comp=None):
        """
        Change the type of initialization constraint

        :param comp: Name of the component
        :param state: Name of the state
        """

        comp_obj = self.get_component(comp, node)

        comp_obj.params[state].change_init_type(new_type)

    def get_component(self, name, node=None):
        """
        Find a component

        :param name: Name of the component
        :param node: Name of the node, If None, it is considered to be a pipe
        :return:
        """
        if node is not None:
            name = node + '.' + name

        if name not in self.components:
            raise KeyError(
                'There is no component named {} at node {}'.format(name, node))
        return self.components[name]

    def get_result(self, name, node=None, comp=None, index=None, check_results=True, state=False):
        """
        Returns the numerical values of a certain parameter or time-dependent variable after optimization

        :param comp: Name of the component to which the variable belongs
        :param name: Name of the needed variable/parameter
        :param check_results: Check if model is solved. Default True. If Modesto is part of a larger optimization,
            change to false in order to be able to use this function.
        :param state: If True, the state_time axis is used (one element longer) instead of the ordinary time acis
        :return: A pandas DataFrame containing all values of the variable/parameter over the time horizon
        """

        if self.results is None and check_results:
            raise Exception('The optimization problem has not been solved yet.')

        obj = self.get_component(comp, node)

        return obj.get_result(name, index, state, self.start_time)

    def get_objective(self, objtype=None, get_value=True):
        """
        Return value of objective function. With no argument supplied, the active objective is returned. Otherwise, the
        objective specified in the argument is returned.

        :param objtype: Name of the objective to be returned. Default None: returns the active objective.
        :param value: True if value of objective should be returned. If false, the objective object instance is returned.
        :return:
        """
        if objtype is None:
            # Find active objective
            if self.act_objective is not None:
                obj = self.act_objective
            else:
                raise ValueError('No active objective found.')

        else:
            assert objtype in self.objectives.keys(), 'Requested objective does not exist. Please choose from {}'.format(
                self.objectives.keys())
            obj = self.objectives[objtype]

        if get_value:
            return value(obj)
        else:
            return obj

    def print_all_params(self):
        """
        Print all parameters in the optimization problem

        :return:
        """
        descriptions = {'general': {}}
        for name, param in self.params.items():
            descriptions['general'][name] = param.get_description()

        for comp, comp_obj in self.components.items():
            descriptions[comp] = {}
            for name in comp_obj.get_params():
                descriptions[comp][name] = comp_obj.get_param_description(name)
        self._print_params(descriptions)

    def print_comp_param(self, node=None, comp=None, *args):
        """
        Print parameters of a component

        :param node: Name of the node, if None, the pipes are considered
        :param comp: Name of the component
        :param args: Names of the parameters, if None are given, all will be printed
        :return:
        """

        comp_obj = self.get_component(comp, node)
        comp_name = comp_obj.name
        descriptions = {comp_name: {}}

        if not args:
            for name in comp_obj.get_params():
                descriptions[comp_name][name] = comp_obj.get_param_description(name)
        for name in args:
            if name not in comp_obj.params:
                raise IndexError('%s is not a valid parameter of %s' % (name, comp))
            descriptions[comp_name][name] = comp_obj.get_param_description(name)

        self._print_params(descriptions)

    def print_general_param(self, name=None):
        """
        Print a single, general parameter

        :param name: Name of the parameter
        :return:
        """

        if name is None:
            list = {}

            for name in self.params:
                list[name] = self.params[name].get_description()

            self._print_params({'general': list})
        else:
            if name not in self.params:
                raise IndexError('%s is not a valid general parameter ' % name)

            self._print_params({'general': {name: self.params[name].get_description()}})

    @staticmethod
    def _print_params(descriptions, disp=True):
        """
        Print parameters

        :param descriptions: Dictionary containing parameters to be printed
        Format: descriptions[node][component name][param name]
        :param disp: if True, descriptions are printed, if False string of descriptions is returned
        :return:
        """
        string = ''
        for comp, des in descriptions.items():
            if des:
                string += '\n--- ' + comp + ' ---\n\n'
                for param, des in descriptions[comp].items():
                    string += '-' + param + '\n' + des + '\n\n'

        if disp:
            print string
        else:
            return string

    def get_nodes(self):
        """
        Returns a list with the names of nodes (ordered in the same way as in the graph)

        :return:
        """

        return list(self.graph.nodes)

    def get_edges(self):
        """
        Returns a list with the names of edges (ordered in the same way as in the graph)

        :return:
        """
        tuples = list(self.graph.edges)
        dict = nx.get_edge_attributes(self.graph, 'name')
        edges = []
        for tuple in tuples:
            edges.append(dict[tuple])
        return edges

    def get_node_components(self, node):
        """
        Returns a dict with all components belonging to one node


        :return:
        """
        if node not in self.get_nodes():
            raise KeyError('{} is not an exiting node'.format(node))

        node_obj = self.components[node]

        return node_obj.get_components()

    # TODO these pipe parameter getters should be defined in the relevant pipe classes.
    def get_pipe_diameter(self, pipe):
        """
        Get the diameter of a certain pipe

        :param pipe: Name of the pipe
        :return: diameter
        """

        if pipe not in self.components:
            raise KeyError(
                '{} is not recognized as an existing pipe'.format(pipe))

        return self.components[pipe].get_diameter()

    def get_pipe_length(self, pipe):
        """
        Get the length of a certain pipe

        :param pipe: Name of the pipe
        :return: length
        """

        if pipe not in self.components:
            raise KeyError(
                '{} is not recognized as an existing pipe'.format(pipe))

        return self.components[pipe].get_length()

    def get_heat_stor_init(self):
        """
        Return dictionary of initial storage states

        :return:
        """
        out = {}

        for node_name, node_obj in self.nodes.iteritems():
            for comp_name, comp_obj in node_obj.get_heat_stor_init().iteritems():
                out['.'.join([node_name, comp_name])] = comp_obj

        return out

    def get_heat_stor_final(self):
        """
        Return dictionary of initial storage states

        :return:
        """
        out = {}

        for node_name, node_obj in self.nodes.iteritems():
            for comp_name, comp_obj in node_obj.get_heat_stor_final().iteritems():
                out['.'.join([node_name, comp_name])] = comp_obj

        return out

    def update_time(self, new_val):
        """
        Change the start time of all parameters to ensure correct read out of data

        :param pd.Timestamp new_val: New start time
        :return: 
        """
        for _, param in self.params.items():
            param.change_start_time(new_val)


class Node(Submodel):
    def __init__(self, name, node, temperature_driven=False):
        """
        Class that represents a geographical network location,
        associated with a number of components and connected to other nodes through edges

        :param name: Unique identifier of node (str)
        :param node: Networkx Node object
        :param horizon: Horizon of the problem
        :param time_step: Time step between two points of the problem
        """
        Submodel.__init__(self, name=name, temperature_driven=temperature_driven)

        self.logger = logging.getLogger('modesto.Node')
        self.logger.info('Initializing Node {}'.format(name))

        self.node = node
        self.loc = self.get_loc()

        self.components = {}
        self.pipes = {}

        self.build()

    def contains_heat_source(self):
        for comp, comp_obj in self.components.items():
            if comp_obj.is_heat_source():
                return True

    def __get_data(self, name):
        assert name in self.node, "%s is not stored in the networkx node object for %s" % (
            name, self.name)
        return self.node[name]

    def get_loc(self):
        x = self.__get_data('x')
        y = self.__get_data('y')
        z = self.__get_data('z')
        return {'x': x, 'y': y, 'z': z}

    def get_components(self, filter_type=None):
        """
        Collects the components and their type belonging to this node

        :param filter_type: string or class name of components to be returned
        :return: A dict, with keys the names of the components, values the Component objects
        """

        if filter_type is None:
            out = self.components
        elif isinstance(filter_type, str):
            out = {}
            cls = co.str_to_comp(filter_type)
            for comp in self.get_components():
                if isinstance(self.components[comp], cls):
                    out[comp] = self.components[comp]
        else:
            out = {}
            for comp in self.get_components():
                if isinstance(self.components[comp], filter_type):
                    out[comp] = self.components[comp]

        return out

    def add_comp(self, name, ctype):
        """
        Add component to Node. No component with the same name may exist in this node.

        :param name: name of the component
        :param ctype: type of the component
        :return:
        """

        name = self.name + '.' + name

        assert name not in self.components, 'A component named \'{}\' already exists for node \'{}\''.format(
            name, self.name)

        try:
            cls = co.str_to_comp(ctype)
        except AttributeError:
            try:
                cls = rc.str_to_comp(ctype)
            except AttributeError:
                cls = None

        if cls:
            obj = cls(name=name,
                      temperature_driven=self.temperature_driven)
        else:
            raise ValueError(
                "%s is not a valid class name! (component is %s, in node %s)" % (
                    ctype, name, self.name))

        self.logger.info('Component {} added to {}'.format(name, self.name))

        self.components[name] = obj

    def add_pipe(self, pipe):

        if not isinstance(pipe, pip.Pipe):
            raise TypeError('Input \'edge\' should be an Pipe object')

        self.pipes[pipe.name] = pipe

    def build(self):
        """
        Compile this model and all of its submodels

        :param model: top level model
        :return: A list of the names of components that have been added
        """
        for component, type in self.__get_data("comps").items():
            self.add_comp(component, type)

        self.logger.info('Build of {} finished'.format(self.name))

    def create_params(self):
        """
        Create all required parameters to set up the model

        :return: a dictionary, keys are the names of the parameters, values are the Parameter objects
        """

        params = {'time_step':
                      DesignParameter('time_step',
                                       unit='s',
                                       description='Time step with which the component model will be discretized'),
                  'horizon':
                       DesignParameter('horizon',
                                       unit='s',
                                       description='Horizon of the optimization problem'),
                  'lines': DesignParameter('lines',
                                          unit='-',
                                          description='List of names of the lines that can be found in the network, e.g. '
                                                      '\'supply\' and \'return\'',
                                          val=['supply', 'return'])
                    }
        return params

    def compile(self, model, start_time):
        """
        
        :param pd.Timestamp start_time: start time of optimization
        :param model: 
        :return: 
        """
        self.set_time_axis()
        self._make_block(model)

        for name, comp in self.components.items():
            comp.compile(model, start_time)

        self._add_bal()

        self.logger.info('Compilation of {} finished'.format(self.name))

    def _add_bal(self):
        """
        Add balance equations after all blocks for this node and subcomponents have been compiled

        :return:
        """

        c = self.components
        p = self.pipes

        # TODO No mass flow reversal yet
        if self.temperature_driven:

            lines = self.params['lines'].v()

            self.block.mix_temp = Var(self.TIME, lines)

            def _temp_bal_incoming(b, t, l):

                incoming_comps = collections.defaultdict(list)
                incoming_pipes = collections.defaultdict(list)

                for name, comp in c.items():
                    if comp.get_mflo(t) >= 0:
                        incoming_comps['supply'].append(name)
                    else:
                        incoming_comps['return'].append(name)

                for name, pipe in p.items():
                    if pipe.get_mflo(self.name, t) >= 0:
                        incoming_pipes['supply'].append(name)
                    else:
                        incoming_pipes['return'].append(name)
                # Zero mass flow rate:
                if sum(c[comp].get_mflo(t) for comp in incoming_comps[l]) + \
                        sum(p[pipe].get_mflo(self.name, t) for pipe in
                            incoming_pipes[l]) == 0:
                    # mixed temperature is average of all joined pipes, actual value should not matter,
                    # because packages in pipes of this time step will have zero size and components do not take over
                    # mixed temperature in case there is no mass flow

                    return b.mix_temp[t, l] == (sum(c[comp].get_temperature(t, l) for comp in c) +
                                                sum(p[pipe].get_temperature(self.name, t, l) for pipe in p)) / (
                                                   len(p) + len(c))


                else:  # mass flow rate through the node
                    return (sum(
                        c[comp].get_mflo(t) for comp in incoming_comps[l]) +
                            sum(p[pipe].get_mflo(self.name, t) for pipe in
                                incoming_pipes[l])) * b.mix_temp[t, l] == \
                           sum(c[comp].get_mflo(t) * c[comp].get_temperature(t, l)
                               for comp in incoming_comps[l]) + \
                           sum(p[pipe].get_mflo(self.name, t) * p[
                               pipe].get_temperature(self.name, t, l)
                               for pipe in incoming_pipes[l])

            self.block.def_mixed_temp = Constraint(self.TIME,
                                                   lines,
                                                   rule=_temp_bal_incoming)

            def _temp_bal_outgoing(b, t, l, comp):

                outgoing_comps = collections.defaultdict(list)
                outgoing_pipes = collections.defaultdict(list)

                for name, comp_obj in c.items():
                    if comp_obj.get_mflo(t) >= 0:
                        outgoing_comps['return'].append(name)
                    else:
                        outgoing_comps['supply'].append(name)

                for name, pipe_obj in p.items():
                    if pipe_obj.get_mflo(self.name, t) >= 0:
                        outgoing_pipes['return'].append(name)
                    else:
                        outgoing_pipes['supply'].append(name)

                if t == 0:
                    return Constraint.Skip
                if comp in outgoing_pipes[l]:
                    return p[comp].get_temperature(self.name, t, l) == \
                           b.mix_temp[t, l]
                elif comp in outgoing_comps[l]:
                    return c[comp].get_temperature(t, l) == b.mix_temp[t, l]
                else:
                    return Constraint.Skip

            self.block.outgoing_temp_comps = Constraint(self.TIME,
                                                        lines,
                                                        c.keys(),
                                                        rule=_temp_bal_outgoing)
            self.block.outgoing_temp_pipes = Constraint(self.TIME,
                                                        lines,
                                                        p.keys(),
                                                        rule=_temp_bal_outgoing)

        else:

            def _heat_bal(b, t):
                return 0 == sum(
                    self.components[i].get_heat(t) for i in self.components) \
                            + sum(
                    pipe.get_heat(self.name, t) for pipe in p.values())

            self.block.ineq_heat_bal = Constraint(self.TIME,
                                                  rule=_heat_bal)

            def _mass_bal(b, t):
                return 0 == sum(
                    self.components[i].get_mflo(t) for i in self.components) \
                            + sum(
                    pipe.get_mflo(self.name, t) for pipe in p.values())

            self.block.ineq_mass_bal = Constraint(self.TIME,
                                                  rule=_mass_bal)

    def get_heat_stor_init(self):
        """
        Generate dict with initial heat storage state variable for all storage components in this node.

        :return:
        """
        out = {}

        for comp_name, comp_obj in self.get_components(filter_type=co.StorageVariable).iteritems():
            out[comp_name] = comp_obj.get_heat_stor_init()

        return out

    def get_heat_stor_final(self):
        """
        Generate dict with final heat storage state variable for all storage components in this node.

        :return:
        """
        out = {}

        for comp_name, comp_obj in self.get_components(filter_type=co.StorageVariable).iteritems():
            out[comp_name] = comp_obj.get_heat_stor_final()

        return out


class Edge(object):
    def __init__(self, name, edge, start_node, end_node, pipe_model, allow_flow_reversal,
                 temperature_driven):
        """
        Connection object between two nodes in a graph

        :param name: Unique identifier of node (str)
        :param edge: Networkx Edge object
        :param start_node: modesto.Node object
        :param stop_node: modesto.Node object
        :param pipe_model: Type of pipe model to be used
        """

        self.logger = logging.getLogger('modesto.Edge')
        self.logger.info('Initializing Edge {}'.format(name))

        self.name = name
        self.edge = edge

        self.start_node = start_node
        self.end_node = end_node
        self.length = self.get_length()

        self.temperature_driven = temperature_driven

        self.pipe_model = pipe_model
        self.pipe = self.build(pipe_model,
                               allow_flow_reversal)  # TODO Better structure possible?

    def build(self, pipe_model, allow_flow_reversal):
        """
        Creates the supply and pipe components

        :param pipe_model: The name of the pipe ;odel to be used
        :param allow_flow_reversal: True if flow reversal is allowed
        :return: The pipe object
        """

        self.pipe_model = pipe_model

        try:
            cls = pip.str_to_pipe(pipe_model)
        except AttributeError:
            cls = None

        if cls:
            obj = cls(name=self.name,
                      start_node=self.start_node.name,
                      end_node=self.end_node.name, length=self.length,
                      allow_flow_reversal=allow_flow_reversal,
                      temperature_driven=self.temperature_driven)
        else:
            obj = None

        if obj is None:
            raise ValueError("%s is not a valid class name! (pipe %s)" % (
                pipe_model, self.name))

        self.logger.info(
            'Pipe model {} added to {}'.format(pipe_model, self.name))

        return obj

    def compile(self, model, start_time):
        """
        
        
        :param pd.Timestamp start_time: Start time of optimization
        :param model: 
        :return: 
        """
        self.pipe.compile(model, start_time)

    def get_length(self):

        sumsq = 0

        for i in ['x', 'y', 'z']:
            sumsq += (self.start_node.get_loc()[i] - self.end_node.get_loc()[
                i]) ** 2
        return sqrt(sumsq)<|MERGE_RESOLUTION|>--- conflicted
+++ resolved
@@ -83,7 +83,6 @@
                                             ),
             'Q_sol_N': WeatherDataParameter('Q_sol_N',
                                             'Northern solar radiation',
-<<<<<<< HEAD
                                             'W'),
             'time_step':
                 DesignParameter('time_step',
@@ -98,19 +97,11 @@
                                 unit='-',
                                 description='List of names of the lines that can be found in the network, e.g. '
                                             '\'supply\' and \'return\'',
-                                val=['supply', 'return'])
-=======
-                                            'W',
-                                            self.time_step,
-                                            self.horizon),
+                                val=['supply', 'return']),
             'CO2_price': UserDataParameter('CO2_price',
                                            'CO2 price',
                                            'euro/kg CO2',
-                                           self.time_step,
-                                           self.horizon,
-                                           val=pd.Series(0, index=self.time))
-
->>>>>>> 57767ba8
+                                           val=0)
         }
 
         return params
