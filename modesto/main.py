--- conflicted
+++ resolved
@@ -14,10 +14,7 @@
 from pyomo.opt import SolverFactory
 from pyomo.opt import SolverStatus, TerminationCondition
 
-<<<<<<< HEAD
-=======
 from component import *
->>>>>>> 3832cec7
 from parameter import *
 from pipe import *
 
