from __future__ import division

import collections
from math import sqrt

import networkx as nx
# noinspection PyUnresolvedReferences
import pyomo.environ
from pyomo.core.base import ConcreteModel, Objective, minimize, value, Constraint, Var, \
    NonNegativeReals
from pyomo.opt import SolverFactory
from pyomo.opt import SolverStatus, TerminationCondition

import component as co
import pipe as pip
from modesto.LTIModels import RCmodels as rc
# noinspection PyUnresolvedReferences
from parameter import *
from submodel import Submodel


class Modesto:
    def __init__(self, pipe_model, graph):
        """
        This class allows setting up optimization problems for district energy systems

        :param horizon: The horizon of the optimization problem, in seconds
        :param time_step: The time step between two points
        :param objective: String describing the objective of the optimization problem
        :param pipe_model: String describing the type of model to be used for the pipes
        :param graph: networkx object, describing the structure of the network
        """

        self.model = ConcreteModel()

        self.results = None

        self.pipe_model = pipe_model
        if pipe_model == 'NodeMethod':
            self.temperature_driven = True
        else:
            self.temperature_driven = False

        self.allow_flow_reversal = True
        self.start_time = None

        self.graph = graph
        self.edges = {}
        self.components = {}
        self.params = self.create_params()


        self.logger = logging.getLogger('modesto.main.Modesto')

        self.build(graph)
        self.compiled = False

        self.objectives = {}
        self.act_objective = None

    def change_graph(self):
        # TODO write this
        pass

    def create_params(self):
        params = {
            'Te': WeatherDataParameter('Te',
                                       'Ambient temperature',
                                       'K'),
            'Tg': WeatherDataParameter('Tg',
                                       'Undisturbed ground temperature',
                                       'K'),
            'Q_sol_E': WeatherDataParameter('Q_sol_E',
                                            'Eastern solar radiation',
                                            'W'
                                            ),
            'Q_sol_S': WeatherDataParameter('Q_sol_S',
                                            'Southern solar radiation',
                                            'W'
                                            ),
            'Q_sol_W': WeatherDataParameter('Q_sol_W',
                                            'Western solar radiation',
                                            'W'
                                            ),
            'Q_sol_N': WeatherDataParameter('Q_sol_N',
                                            'Northern solar radiation',
                                            'W'),
            'time_step':
                DesignParameter('time_step',
                                unit='s',
                                description='Time step with which the component model will be discretized'),
            'horizon':
                DesignParameter('horizon',
                                unit='s',
                                description='Horizon of the optimization problem'),
            'lines':
                DesignParameter('lines',
                                unit='-',
                                description='List of names of the lines that can be found in the network, e.g. '
                                            '\'supply\' and \'return\'',
                                val=['supply', 'return']),
            'CO2_price': UserDataParameter('CO2_price',
                                           'CO2 price',
                                           'euro/kg CO2',
                                           val=0),
            'PEF_el': DesignParameter('PEF_el',
                                      'Factor to convert electric energy to primary energy',
                                      '-',
                                      val=2.1),
            'elec_cost': TimeSeriesParameter('elec_cost',
                                             'Electricity cost, used for pumping power',
                                             'EUR/kWh')
        }

        return params

    def build(self, graph):
        """
        Build the structure of the optimization problem
        Sets up the equations without parameters

        :param graph: Object containing structure of the network, structure and parameters describing component models and design parameters
        :return:
        """
        self.results = None

        self.graph = graph

        self.__build_nodes()
        self.__build_edges()

    def __build_nodes(self):
        """
        Build the nodes of the network, adding components
        and their models

        :return:
        """
        self.components = {}

        for node in self.get_nodes():
            # Create the node
            assert node not in self.components, "Node %s already exists" % node.name
            self.components[node] = (Node(name=node,
                                          node=self.graph.nodes[node],
                                          temperature_driven=self.temperature_driven))

            # Add the new components
            self.components.update(self.components[node].get_components())

    def __build_edges(self):
        """
        Build the branches (i.e. pips/connections between nodes)
        adding their models

        :return:
        """

        self.edges = {}

        for edge_tuple in self.graph.edges:
            edge = self.graph[edge_tuple[0]][edge_tuple[1]]
            start_node = self.components[edge_tuple[0]]
            end_node = self.components[edge_tuple[1]]
            name = edge['name']

            assert name not in self.edges, "An edge with name %s already exists" % \
                                           edge['name']
            assert name not in self.components, "A pipe with name %s already exists" % edge['name']

            # Create the modesto.Edge object
            self.edges[name] = Edge(name=name,
                                    edge=edge,
                                    start_node=start_node,
                                    end_node=end_node,
                                    pipe_model=self.pipe_model,
                                    allow_flow_reversal=self.allow_flow_reversal,
                                    temperature_driven=self.temperature_driven)

            start_node.add_pipe(self.edges[name].pipe)
            end_node.add_pipe(self.edges[name].pipe)
            self.components[name] = self.edges[name].pipe

    def __build_objectives(self):
        """
        Initialize different objectives

        :return:
        """

        self.model.Slack = Var(within=NonNegativeReals)

        def _decl_slack(model):
            return model.Slack == 10 ** 0 * sum(comp.obj_slack() for comp in self.iter_components())

        self.model.decl_slack = Constraint(rule=_decl_slack)

        def obj_energy(model):
            return model.Slack + sum(comp.obj_energy() for comp in self.iter_components())

        def obj_cost(model):
            return model.Slack + sum(comp.obj_fuel_cost() for comp in self.iter_components()) + sum(
                comp.obj_elec_cost() for comp in self.iter_components())

        def obj_cost_ramp(model):
            return model.Slack + sum(comp.obj_cost_ramp() for comp in self.iter_components())

        def obj_co2(model):
            return model.Slack + sum(comp.obj_co2() for comp in self.iter_components())

        def obj_co2_fuel_cost(model):
            return model.Slack + sum(comp.obj_co2_cost() + comp.obj_fuel_cost()
                                     for comp in self.iter_components())

        self.model.OBJ_ENERGY = Objective(rule=obj_energy, sense=minimize)
        self.model.OBJ_COST = Objective(rule=obj_cost, sense=minimize)
        self.model.OBJ_COST_RAMP = Objective(rule=obj_cost_ramp, sense=minimize)
        self.model.OBJ_CO2 = Objective(rule=obj_co2, sense=minimize)
        self.model.OBJ_COST_CO2_FUEL = Objective(rule=obj_co2_fuel_cost, sense=minimize)

        self.objectives = {
            'energy': self.model.OBJ_ENERGY,
            'cost': self.model.OBJ_COST,
            'cost_ramp': self.model.OBJ_COST_RAMP,
            'co2': self.model.OBJ_CO2,
            'cost_fuel_co2': self.model.OBJ_COST_CO2_FUEL
        }

        for objective in self.objectives.values():
            objective.deactivate()

        if self.temperature_driven:
            def obj_temp(model):
                return model.Slack + sum(comp.obj_temp() for comp in self.iter_components())

            self.model.OBJ_TEMP = Objective(rule=obj_temp, sense=minimize)

            self.objectives['temp'] = self.model.OBJ_TEMP

    def compile(self, start_time='20140101'):
        """
        Compile the optimization problem

        :param start_time: Start time of this modesto instance. Either a pandas Timestamp object or a string of format
            'yyyymmdd'. Default '20140101'.
        :return:
        """

        # Set time
        if isinstance(start_time, str):
            self.start_time = pd.Timestamp(start_time)
        elif isinstance(start_time, pd.Timestamp):
            self.start_time = start_time
        else:
            raise IOError("start_time specifier not recognized. Should be "
                          "either string of format 'yyyymmdd' or pd.Timestamp.")

        # Check if not compiled already
        if self.compiled:
            self.logger.warning('Model was already compiled.')
            self.model = ConcreteModel()

        # Check whether all necessary parameters are there
        self.check_data()
        self.update_time(self.start_time)

        # Components
        for name in self.get_edges():
            self.get_component(name=name).compile(self.model, start_time)
        for name in self.get_nodes():
            self.get_component(name=name).compile(self.model, start_time)

        self.__build_objectives()

        self.compiled = True  # Change compilation flag

    def check_data(self):
        """
        Checks whether all parameters have been assigned a value,
        if not an error is raised

        """

        missing_params = {}
        flag = False

        missing_params['general'] = {}
        for name, param in self.params.items():
            if not param.check():
                missing_params['general'][name] = param.get_description()
                flag = True

        for component, comp_obj in self.components.items():
            missing_params[component], flag_comp = comp_obj.check_data()

            # Assign empty component parameters that have a general version:
            empty_general_params = set(missing_params[component]).intersection(set(self.params))
            for param in empty_general_params:
                comp_obj.change_param_object(param, self.params[param])
                del missing_params[component][param]

            if missing_params[component]:
                flag = True

        if flag:
            raise Exception('Following parameters are missing:\n{}'
                            .format(self._print_params(missing_params, disp=False)))

        return True

    def set_objective(self, objtype):
        """
        Set optimization objective.

        :param objtype:
        :return:
        """
        if objtype not in self.objectives:
            raise ValueError('Choose an objective type from {}'.format(
                self.objectives.keys()))

        for obj in self.objectives.values():
            obj.deactivate()

        self.objectives[objtype].activate()
        self.act_objective = self.objectives[objtype]

        self.logger.debug('{} objective set'.format(objtype))

    def get_investment_cost(self):
        cost = 0
        for comp in self.iter_components():
            cost += comp.get_investment_cost()

        return cost

    def iter_components(self):
        """
        Function that generates a list of all components in all nodes of model

        :return: Component object list
        """
        return self.components.values()

    def solve(self, tee=False, mipgap=None, mipfocus=None, verbose=False, solver='gurobi', warmstart=False, probe=False,
              timelim=None, threads=None):
        """
        Solve a new optimization

        :param probe: Use extra aggressive probing settings. Only has effect when using CPLEX
        :param warmstart: Use warmstart if possible
        :param mipfocus: Set MIP focus
        :param solver: Choose solver
        :param tee: If True, print the optimization model
        :param mipgap: Set mip optimality gap. Default 10%
        :param verbose: True to print extra diagnostic information
        :param timelim: Time limit for solver in seconds. Default: no time limit.
        :return:
        """

        if verbose:
            self.model.pprint()

        opt = SolverFactory(solver, warmstart=warmstart)

        if solver == 'gurobi':
            # opt.options["Crossover"] = 0
            # opt.options['ImproveStartTime'] = 10
            # opt.options['PumpPasses'] = 2
            if mipgap is not None:
                opt.options["MIPGap"] = mipgap

            if mipfocus is not None:
                opt.options["MIPFocus"] = mipfocus

            if timelim is not None:
                opt.options["TimeLimit"] = timelim

            if threads is not None:
                opt.options["Threads"] = threads
        elif solver == 'cplex':
            opt.options['mip display'] = 3
            if probe:
                opt.options['mip strategy probe'] = 3
            # https://www.ibm.com/support/knowledgecenter/SSSA5P_12.5.1/ilog.odms.cplex.help/CPLEX/Parameters/topics/Probe.html
            # opt.options['emphasis mip'] = 1
            # opt.options['mip cuts all'] = 2
            if mipgap is not None:
                opt.options['mip tolerances mipgap'] = mipgap

            if timelim is not None:
                opt.options['timelimit'] = timelim
            opt.options['mip strategy fpheur'] = 2  # Feasibility pump heuristics
            opt.options['parallel'] = -1

        try:
            self.results = opt.solve(self.model, tee=tee)
        except ValueError:
            # self.logger.warning('No solution found before time limit.')
            return -2

        if verbose:
            print self.results
            print self.results.solver.status
            print self.results.solver.termination_condition

        if (self.results.solver.status == SolverStatus.ok) and (
                self.results.solver.termination_condition == TerminationCondition.optimal):
            status = 0
            self.logger.info('Model solved.')
        elif (self.results.solver.status == SolverStatus.aborted):
            status = -3
            self.logger.info('Solver aborted.')
        elif (self.results.solver.status == SolverStatus.ok) and not (
                self.results.solver.termination_condition == TerminationCondition.infeasible):
            status = 2
            self.logger.info('Model solved but termination condition not optimal.')
            self.logger.info('Termination condition: {}'.format(self.results.solver.termination_condition))
        elif self.results.solver.termination_condition == TerminationCondition.infeasible:
            status = -1
            self.logger.info('Model is infeasible')
        else:
            status = 1
            self.logger.warning('Solver status: {}'.format(self.results.solver.status))

        return status

    def opt_settings(self, objective=None,
                     pipe_model=None, allow_flow_reversal=None):
        """
        Change the setting of the optimization problem

        :param objective: Name of the optimization objective
        :param pipe_model: The name of the type of pipe model to be used
        :param allow_flow_reversal: Boolean indicating whether mass flow reversals are possible in the pipes
        :return:
        """
        if objective is not None:  # TODO Do we need this to be defined at the top level of modesto?
            self.set_objective(objective)
        if pipe_model is not None:
            self.pipe_model = pipe_model
        if allow_flow_reversal is not None:
            self.allow_flow_reversal = allow_flow_reversal

    def change_general_param(self, param, val):
        """
        Change a parameter that can be used by all components

        :param param: Name of the parameter
        :param val: The new data
        :return:
        """
        assert param in self.params, '%s is not recognized as a valid parameter' % param
        self.params[param].change_value(val)

    def change_param(self, node, comp, param, val):
        """
        Change a parameter
        :param comp: Name of the component
        :param param: name of the parameter
        :param val: New value of the parameter
        """
        if self.get_component(comp, node) is None:
            raise KeyError("%s is not recognized as a valid component" % comp)

        self.get_component(comp, node).change_param(param, val)

    def change_params(self, dict, node=None, comp=None):
        """
        Change multiple parameters of a component at once

        :param comp: Name of the component
        :param dict: Dictionary, with keys being names of the parameters, values the corresponding new values of the parameters
        """

        if comp is None:
            for param, val in dict.items():
                self.change_general_param(param, val)
        else:
            for param, val in dict.items():
                self.change_param(node, comp, param, val)

    def change_state_bounds(self, state, new_ub, new_lb, slack, comp=None,
                            node=None):
        """
        Change the interval of possible values of a certain state, and
        indicate whether it is a slack variable or not

        :param comp: Name of the component
        :param state: Name of the param
        :param new_ub: New upper bound
        :param new_lb:  New lower bound
        :param slack: Boolean indicating whether a slack should be added (True) or not (False)
        """
        # TODO Adapt method so you can change only one of the settings?
        # TODO Put None as default parameter value and detect if other value is supplied
        comp_obj = self.get_component(comp, node)

        comp_obj.params[state].change_upper_bound(new_ub)
        comp_obj.params[state].change_lower_bound(new_lb)
        comp_obj.params[state].change_slack(slack)

    def change_init_type(self, state, new_type, node=None, comp=None):
        """
        Change the type of initialization constraint

        :param comp: Name of the component
        :param state: Name of the state
        """

        comp_obj = self.get_component(comp, node)

        comp_obj.params[state].change_init_type(new_type)

    def get_component(self, name, node=None):
        """
        Find a component

        :param name: Name of the component
        :param node: Name of the node, If None, it is considered to be a pipe
        :return:
        """
        if node is not None:
            name = node + '.' + name

        if name not in self.components:
            raise KeyError(
                'There is no component named {} at node {}'.format(name, node))
        return self.components[name]

    def get_result(self, name, node=None, comp=None, index=None, check_results=True, state=False):
        """
        Returns the numerical values of a certain parameter or time-dependent variable after optimization

        :param comp: Name of the component to which the variable belongs
        :param name: Name of the needed variable/parameter
        :param check_results: Check if model is solved. Default True. If Modesto is part of a larger optimization,
            change to false in order to be able to use this function.
        :param state: If True, the state_time axis is used (one element longer) instead of the ordinary time acis
        :return: A pandas DataFrame containing all values of the variable/parameter over the time horizon
        """

        if self.results is None and check_results:
            raise Exception('The optimization problem has not been solved yet.')

        obj = self.get_component(comp, node)

        return obj.get_result(name, index, state, self.start_time)

    def get_objective(self, objtype=None, get_value=True):
        """
        Return value of objective function. With no argument supplied, the active objective is returned. Otherwise, the
        objective specified in the argument is returned.

        :param objtype: Name of the objective to be returned. Default None: returns the active objective.
        :param value: True if value of objective should be returned. If false, the objective object instance is returned.
        :return:
        """
        if objtype is None:
            # Find active objective
            if self.act_objective is not None:
                obj = self.act_objective
            else:
                raise ValueError('No active objective found.')

        else:
            assert objtype in self.objectives.keys(), 'Requested objective does not exist. Please choose from {}'.format(
                self.objectives.keys())
            obj = self.objectives[objtype]

        if get_value:
            return value(obj)
        else:
            return obj

    def collect_all_params(self):
        param_list = {None: {'general': self.params.values()}}

        for node, comps in self.components.items():
            param_list[node] = {}
            for comp, comp_obj in comps.items():
                param_list[node][comp] = []
                for name in comp_obj.get_param_names():
                    param_list[node][comp].append(comp_obj.get_param(name))

        return param_list

    def iter_params(self):
        # TODO Make this
        # TODO Define all_params once?
        all_params = self.collect_all_params()

    def __get_one_type_params(self, param_type):
        """
        Get all parameters belonging to one type of parameter class
        
        :param param_type: list of paremeter classes to be included
        :return: A dict containing all parameters, ordered by node and component
        """
        all_params = self.collect_all_params()
        type_params = {}
        for node in all_params:
            type_params[node] = {}
            for comp, params in all_params[node].items():
                type_params[node][comp] = []
                for param in params:
                    if isinstance(param, param_type):
                        type_params[node][comp].append(param.get_name())

                if not type_params[node][comp]:
                    type_params[node].pop(comp, None)

            if not type_params[node]:
                type_params.pop(node, None)

        return type_params

    def get_user_data_parameters(self):
        """
        Get all user data parameters
        
        :return: A dict containing all parameters, ordered by node and component
        """
        return self.__get_one_type_params(UserDataParameter)

    def get_design_parameters(self):
        """
        Get all design parameters 
        
        :return: A dict containing all parameters, ordered by node and component
        """
        return self.__get_one_type_params(DesignParameter)

    def get_weather_data_parameters(self):
        """
        Get all weather data parameters
        
        :return: A dict containing all parameters, ordered by node and component
        """
        return self.__get_one_type_params(WeatherDataParameter)

    def get_state_parameters(self):
        """
        Get all state parameters
        
        :return: A dict containing all parameters, ordered by node and component
        """
        return self.__get_one_type_params(StateParameter)

    def print_all_params(self, disp=True):
        """
        Print all parameters in the optimization problem

        :return:
        """
        descriptions = {'general': {}}
        for name, param in self.params.items():
<<<<<<< HEAD
            descriptions[None]['general'][name] = param.get_description()

        for node, comps in self.components.items():
            descriptions[node] = {}
            for comp, comp_obj in comps.items():
                descriptions[node][comp] = {}
                for name in comp_obj.get_param_names():
                    descriptions[node][comp][name] = comp_obj.get_param_description(name)
        return self._print_params(descriptions, disp)
=======
            descriptions['general'][name] = param.get_description()

        for comp, comp_obj in self.components.items():
            descriptions[comp] = {}
            for name in comp_obj.get_params():
                descriptions[comp][name] = comp_obj.get_param_description(name)
        self._print_params(descriptions)
>>>>>>> 832e89ca

    def print_node_params(self, node=None, comp=None, disp=True):
        """
        Print parameters of a component

        :param node: Name of the node, if None, the pipes are considered
        :param args: Names of the parameters, if None are given, all will be printed
        :return:
        """
        string = ''

        for comp in self.nodes[node].get_components():
            string += self.print_comp_param(node, comp, disp=False)

        if disp:
            print string
        else:
            return string

    def print_comp_param(self, node=None, comp=None, disp=True, *args):
        """
        Print parameters of a component

        :param node: Name of the node, if None, the pipes are considered
        :param comp: Name of the component
        :param args: Names of the parameters, if None are given, all will be printed
        :return:
        """

        comp_obj = self.get_component(comp, node)
        comp_name = comp_obj.name
        descriptions = {comp_name: {}}

        if not args:
<<<<<<< HEAD
            for name in comp_obj.get_param_names():
                descriptions[node][comp][name] = comp_obj.get_param_description(name)
=======
            for name in comp_obj.get_params():
                descriptions[comp_name][name] = comp_obj.get_param_description(name)
>>>>>>> 832e89ca
        for name in args:
            if name not in comp_obj.params:
                raise IndexError('%s is not a valid parameter of %s' % (name, comp))
            descriptions[comp_name][name] = comp_obj.get_param_description(name)

        return self._print_params(descriptions, disp)

    def print_general_param(self, name=None, disp=True):
        """
        Print a single, general parameter

        :param name: Name of the parameter
        :return:
        """

        if name is None:
            list = {}

            for name in self.params:
                list[name] = self.params[name].get_description()

            self._print_params({'general': list})
        else:
            if name not in self.params:
                raise IndexError('%s is not a valid general parameter ' % name)

            self._print_params({'general': {name: self.params[name].get_description()}})


    @staticmethod
    def _print_params(descriptions, disp=True):
        """
        Print parameters

        :param descriptions: Dictionary containing parameters to be printed
        Format: descriptions[node][component name][param name]
        :param disp: if True, descriptions are printed, if False string of descriptions is returned
        :return:
        """
        string = ''
        for comp, des in descriptions.items():
            if des:
                string += '\n--- ' + comp + ' ---\n\n'
                for param, des in descriptions[comp].items():
                    string += '-' + param + '\n' + des + '\n\n'

        if disp:
            print string
        else:
            return string

    def get_nodes(self):
        """
        Returns a list with the names of nodes (ordered in the same way as in the graph)

        :return:
        """

        return list(self.graph.nodes)

    def get_edges(self):
        """
        Returns a list with the names of edges (ordered in the same way as in the graph)

        :return:
        """
        tuples = list(self.graph.edges)
        dict = nx.get_edge_attributes(self.graph, 'name')
        edges = []
        for tuple in tuples:
            edges.append(dict[tuple])
        return edges

    def get_node_components(self, node):
        """
        Returns a dict with all components belonging to one node


        :return:
        """
        if node not in self.get_nodes():
            raise KeyError('{} is not an exiting node'.format(node))

        node_obj = self.components[node]

        return node_obj.get_components()

    # TODO these pipe parameter getters should be defined in the relevant pipe classes.
    def get_pipe_diameter(self, pipe):
        """
        Get the diameter of a certain pipe

        :param pipe: Name of the pipe
        :return: diameter
        """

        if pipe not in self.components:
            raise KeyError(
                '{} is not recognized as an existing pipe'.format(pipe))

        return self.components[pipe].get_diameter()

    def get_pipe_length(self, pipe):
        """
        Get the length of a certain pipe

        :param pipe: Name of the pipe
        :return: length
        """

        if pipe not in self.components:
            raise KeyError(
                '{} is not recognized as an existing pipe'.format(pipe))

        return self.components[pipe].get_length()

    def get_heat_stor_init(self):
        """
        Return dictionary of initial storage states

        :return:
        """
        out = {}

        for node_name, node_obj in self.nodes.iteritems():
            for comp_name, comp_obj in node_obj.get_heat_stor_init().iteritems():
                out['.'.join([node_name, comp_name])] = comp_obj

        return out

    def get_heat_stor_final(self):
        """
        Return dictionary of initial storage states

        :return:
        """
        out = {}

        for node_name, node_obj in self.nodes.iteritems():
            for comp_name, comp_obj in node_obj.get_heat_stor_final().iteritems():
                out['.'.join([node_name, comp_name])] = comp_obj

        return out

    def update_time(self, new_val):
        """
        Change the start time of all parameters to ensure correct read out of data

        :param pd.Timestamp new_val: New start time
        :return:
        """
        assert isinstance(new_val, pd.Timestamp), 'Make sure the new start time is an instance of pd.Timestamp.'
        self.start_time = new_val

        for _, param in self.params.items():
            param.change_start_time(new_val)

        for comp in self.components:
            self.components[comp].update_time(start_time=new_val, horizon=self.params['horizon'].v(),
                                              time_step=self.params['time_step'].v())


class Node(Submodel):
    def __init__(self, name, node, temperature_driven=False):
        """
        Class that represents a geographical network location,
        associated with a number of components and connected to other nodes through edges

        :param name: Unique identifier of node (str)
        :param node: Networkx Node object
        :param horizon: Horizon of the problem
        :param time_step: Time step between two points of the problem
        """
        Submodel.__init__(self, name=name, temperature_driven=temperature_driven)

        self.logger = logging.getLogger('modesto.Node')
        self.logger.info('Initializing Node {}'.format(name))

        self.node = node
        self.loc = self.get_loc()

        self.components = {}
        self.pipes = {}

        self.build()

    def contains_heat_source(self):
        for comp, comp_obj in self.components.items():
            if comp_obj.is_heat_source():
                return True

    def __get_data(self, name):
        assert name in self.node, "%s is not stored in the networkx node object for %s" % (
            name, self.name)
        return self.node[name]

    def get_loc(self):
        x = self.__get_data('x')
        y = self.__get_data('y')
        z = self.__get_data('z')
        return {'x': x, 'y': y, 'z': z}

    def get_components(self, filter_type=None):
        """
        Collects the components and their type belonging to this node

        :param filter_type: string or class name of components to be returned
        :return: A dict, with keys the names of the components, values the Component objects
        """

        if filter_type is None:
            out = self.components
        elif isinstance(filter_type, str):
            out = {}
            cls = co.str_to_comp(filter_type)
            for comp in self.get_components():
                if isinstance(self.components[comp], cls):
                    out[comp] = self.components[comp]
        else:
            out = {}
            for comp in self.get_components():
                if isinstance(self.components[comp], filter_type):
                    out[comp] = self.components[comp]

        return out

    def add_comp(self, name, ctype):
        """
        Add component to Node. No component with the same name may exist in this node.

        :param name: name of the component
        :param ctype: type of the component
        :return:
        """

        name = self.name + '.' + name

        assert name not in self.components, 'A component named \'{}\' already exists for node \'{}\''.format(
            name, self.name)

        try:
            cls = co.str_to_comp(ctype)
        except AttributeError:
            try:
                cls = rc.str_to_comp(ctype)
            except AttributeError:
                cls = None

        if cls:
            obj = cls(name=name,
                      temperature_driven=self.temperature_driven)
        else:
            raise ValueError(
                "%s is not a valid class name! (component is %s, in node %s)" % (
                    ctype, name, self.name))

        self.logger.info('Component {} added to {}'.format(name, self.name))

        self.components[name] = obj

    def add_pipe(self, pipe):

        if not isinstance(pipe, pip.Pipe):
            raise TypeError('Input \'edge\' should be an Pipe object')

        self.pipes[pipe.name] = pipe

    def build(self):
        """
        Compile this model and all of its submodels

        :param model: top level model
        :return: A list of the names of components that have been added
        """
        for component, type in self.__get_data("comps").items():
            self.add_comp(component, type)

        self.logger.info('Build of {} finished'.format(self.name))

    def create_params(self):
        """
        Create all required parameters to set up the model

        :return: a dictionary, keys are the names of the parameters, values are the Parameter objects
        """

        params = {'time_step':
                      DesignParameter('time_step',
                                      unit='s',
                                      description='Time step with which the component model will be discretized'),
                  'horizon':
                      DesignParameter('horizon',
                                      unit='s',
                                      description='Horizon of the optimization problem'),
                  'lines': DesignParameter('lines',
                                           unit='-',
                                           description='List of names of the lines that can be found in the network, e.g. '
                                                       '\'supply\' and \'return\'',
                                           val=['supply', 'return'])
                  }
        return params

    def compile(self, model, start_time):
        """

        :param pd.Timestamp start_time: start time of optimization
        :param model:
        :return:
        """
        self.set_time_axis()
        self._make_block(model)

        for name, comp in self.components.items():
            comp.compile(model, start_time)

        self._add_bal()

        self.logger.info('Compilation of {} finished'.format(self.name))

    def _add_bal(self):
        """
        Add balance equations after all blocks for this node and subcomponents have been compiled

        :return:
        """

        c = self.components
        p = self.pipes

        # TODO No mass flow reversal yet
        if self.temperature_driven:

            lines = self.params['lines'].v()

            self.block.mix_temp = Var(self.TIME, lines)

            def _temp_bal_incoming(b, t, l):

                incoming_comps = collections.defaultdict(list)
                incoming_pipes = collections.defaultdict(list)

                for name, comp in c.items():
                    if comp.get_mflo(t) >= 0:
                        incoming_comps['supply'].append(name)
                    else:
                        incoming_comps['return'].append(name)

                for name, pipe in p.items():
                    if pipe.get_edge_mflo(self.name, t) >= 0:
                        incoming_pipes['supply'].append(name)
                    else:
                        incoming_pipes['return'].append(name)
                # Zero mass flow rate:
                if sum(c[comp].get_mflo(t) for comp in incoming_comps[l]) + \
                        sum(p[pipe].get_edge_mflo(self.name, t) for pipe in
                            incoming_pipes[l]) == 0:
                    # mixed temperature is average of all joined pipes, actual value should not matter,
                    # because packages in pipes of this time step will have zero size and components do not take over
                    # mixed temperature in case there is no mass flow

                    return b.mix_temp[t, l] == (sum(c[comp].get_temperature(t, l) for comp in c) +
                                                sum(p[pipe].get_temperature(self.name, t, l) for pipe in p)) / (
                                   len(p) + len(c))


                else:  # mass flow rate through the node
                    return (sum(
                        c[comp].get_mflo(t) for comp in incoming_comps[l]) +
                            sum(p[pipe].get_edge_mflo(self.name, t) for pipe in
                                incoming_pipes[l])) * b.mix_temp[t, l] == \
                           sum(c[comp].get_mflo(t) * c[comp].get_temperature(t, l)
                               for comp in incoming_comps[l]) + \
                           sum(p[pipe].get_edge_mflo(self.name, t) * p[
                               pipe].get_edge_temperature(self.name, t, l)
                               for pipe in incoming_pipes[l])

            self.block.def_mixed_temp = Constraint(self.TIME,
                                                   lines,
                                                   rule=_temp_bal_incoming)

            def _temp_bal_outgoing(b, t, l, comp):

                outgoing_comps = collections.defaultdict(list)
                outgoing_pipes = collections.defaultdict(list)

                for name, comp_obj in c.items():
                    if comp_obj.get_mflo(t) >= 0:
                        outgoing_comps['return'].append(name)
                    else:
                        outgoing_comps['supply'].append(name)

                for name, pipe_obj in p.items():
                    if pipe_obj.get_edge_mflo(self.name, t) >= 0:
                        outgoing_pipes['return'].append(name)
                    else:
                        outgoing_pipes['supply'].append(name)

                if t == 0:
                    return Constraint.Skip
                if comp in outgoing_pipes[l]:
                    return p[comp].get_edge_temperature(self.name, t, l) == \
                           b.mix_temp[t, l]
                elif comp in outgoing_comps[l]:
                    return c[comp].get_temperature(t, l) == b.mix_temp[t, l]
                else:
                    return Constraint.Skip

            self.block.outgoing_temp_comps = Constraint(self.TIME,
                                                        lines,
                                                        c.keys(),
                                                        rule=_temp_bal_outgoing)
            self.block.outgoing_temp_pipes = Constraint(self.TIME,
                                                        lines,
                                                        p.keys(),
                                                        rule=_temp_bal_outgoing)

        else:

            def _heat_bal(b, t):
                return 0 == sum(
                    self.components[i].get_heat(t) for i in self.components) \
                       + sum(
                    pipe.get_edge_heat(self.name, t) for pipe in p.values())

            self.block.ineq_heat_bal = Constraint(self.TIME,
                                                  rule=_heat_bal)

            def _mass_bal(b, t):
                return 0 == sum(
                    self.components[i].get_mflo(t) for i in self.components) \
                       + sum(
                    pipe.get_edge_mflo(self.name, t) for pipe in p.values())

            self.block.ineq_mass_bal = Constraint(self.TIME,
                                                  rule=_mass_bal)

    def get_heat_stor_init(self):
        """
        Generate dict with initial heat storage state variable for all storage components in this node.

        :return:
        """
        out = {}

        for comp_name, comp_obj in self.get_components(filter_type=co.StorageVariable).iteritems():
            out[comp_name] = comp_obj.get_heat_stor_init()

        return out

    def get_heat_stor_final(self):
        """
        Generate dict with final heat storage state variable for all storage components in this node.

        :return:
        """
        out = {}

        for comp_name, comp_obj in self.get_components(filter_type=co.StorageVariable).iteritems():
            out[comp_name] = comp_obj.get_heat_stor_final()

        return out


class Edge(object):
    def __init__(self, name, edge, start_node, end_node, pipe_model, allow_flow_reversal,
                 temperature_driven):
        """
        Connection object between two nodes in a graph

        :param name: Unique identifier of node (str)
        :param edge: Networkx Edge object
        :param start_node: modesto.Node object
        :param stop_node: modesto.Node object
        :param pipe_model: Type of pipe model to be used
        """

        self.logger = logging.getLogger('modesto.Edge')
        self.logger.info('Initializing Edge {}'.format(name))

        self.name = name
        self.edge = edge

        self.start_node = start_node
        self.end_node = end_node
        self.length = self.get_length()

        self.temperature_driven = temperature_driven

        self.pipe_model = pipe_model
        self.pipe = self.build(pipe_model,
                               allow_flow_reversal)  # TODO Better structure possible?

    def build(self, pipe_model, allow_flow_reversal):
        """
        Creates the supply and pipe components

        :param pipe_model: The name of the pipe ;odel to be used
        :param allow_flow_reversal: True if flow reversal is allowed
        :return: The pipe object
        """

        self.pipe_model = pipe_model

        try:
            cls = pip.str_to_pipe(pipe_model)
        except AttributeError:
            cls = None

        if cls:
            obj = cls(name=self.name,
                      start_node=self.start_node.name,
                      end_node=self.end_node.name, length=self.length,
                      allow_flow_reversal=allow_flow_reversal,
                      temperature_driven=self.temperature_driven)
        else:
            obj = None

        if obj is None:
            raise ValueError("%s is not a valid class name! (pipe %s)" % (
                pipe_model, self.name))

        self.logger.info(
            'Pipe model {} added to {}'.format(pipe_model, self.name))

        return obj

    def compile(self, model, start_time):
        """


        :param pd.Timestamp start_time: Start time of optimization
        :param model:
        :return:
        """
        self.pipe.compile(model, start_time)

    def get_length(self):

        sumsq = 0

        for i in ['x', 'y', 'z']:
            sumsq += (self.start_node.get_loc()[i] - self.end_node.get_loc()[
                i]) ** 2
        return sqrt(sumsq)<|MERGE_RESOLUTION|>--- conflicted
+++ resolved
@@ -655,25 +655,13 @@
         """
         descriptions = {'general': {}}
         for name, param in self.params.items():
-<<<<<<< HEAD
-            descriptions[None]['general'][name] = param.get_description()
-
-        for node, comps in self.components.items():
-            descriptions[node] = {}
-            for comp, comp_obj in comps.items():
-                descriptions[node][comp] = {}
-                for name in comp_obj.get_param_names():
-                    descriptions[node][comp][name] = comp_obj.get_param_description(name)
-        return self._print_params(descriptions, disp)
-=======
             descriptions['general'][name] = param.get_description()
 
         for comp, comp_obj in self.components.items():
             descriptions[comp] = {}
             for name in comp_obj.get_params():
                 descriptions[comp][name] = comp_obj.get_param_description(name)
-        self._print_params(descriptions)
->>>>>>> 832e89ca
+        return self._print_params(descriptions, disp)
 
     def print_node_params(self, node=None, comp=None, disp=True):
         """
@@ -708,13 +696,8 @@
         descriptions = {comp_name: {}}
 
         if not args:
-<<<<<<< HEAD
-            for name in comp_obj.get_param_names():
-                descriptions[node][comp][name] = comp_obj.get_param_description(name)
-=======
-            for name in comp_obj.get_params():
+            for name in comp_obj.get_params_names():
                 descriptions[comp_name][name] = comp_obj.get_param_description(name)
->>>>>>> 832e89ca
         for name in args:
             if name not in comp_obj.params:
                 raise IndexError('%s is not a valid parameter of %s' % (name, comp))
