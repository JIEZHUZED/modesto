--- conflicted
+++ resolved
@@ -4,11 +4,8 @@
 from pyomo.core.base import Param, Var, Constraint, Set, Binary, Block
 
 from component import Component
-<<<<<<< HEAD
 from parameter import DesignParameter, StateParameter, WeatherDataParameter
 import warnings
-=======
->>>>>>> 16bff18a
 
 
 class Pipe(Component):
@@ -27,21 +24,10 @@
         :param temp_ret: Return temperature (real)
         :param allow_flow_reversal: Indication of whether flow reversal is allowed (bool)
         """
-
-<<<<<<< HEAD
-        Component.__init__(self,
-                           name=name,
-                           horizon=horizon,
-                           time_step=time_step,
-                           params=self.create_params())
-=======
-        design_param = ['pipe_type']  # Type of pipe model
-
-        super(Pipe, self).__init__(name=name, horizon=horizon, time_step=time_step, design_param=design_param,
-                                   states={},
-                                   user_param={}, direction=1)
+        super(Pipe, self).__init__(name=name, horizon=horizon, time_step=time_step, direction=1)
         # TODO actually pipe does not need a direction
->>>>>>> 16bff18a
+
+        self.params = self.create_params()
 
         self.start_node = start_node
         self.end_node = end_node
