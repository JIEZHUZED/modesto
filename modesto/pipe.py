from __future__ import division

import os
import sys
import warnings

import numpy as np
import pandas as pd
from pkg_resources import resource_filename
from pyomo.core.base import Param, Var, Constraint, Set, NonNegativeReals, Binary

from component import Component
from modesto import utils
from parameter import DesignParameter, StateParameter, UserDataParameter, SeriesParameter, WeatherDataParameter

CATALOG_PATH = resource_filename('modesto', 'Data/PipeCatalog')


def str_to_pipe(string):
    """
    Convert string name to pipe class type.

    :param string: Pipe class name
    :return:
    """
    return reduce(getattr, string.split("."), sys.modules[__name__])


class Pipe(Component):
    def __init__(self, name, start_node, end_node, length, allow_flow_reversal=False,
                 temperature_driven=False, direction=1):
        """
        Class that sets up an optimization model for a DHC pipe

        :param name: Name of the pipe (str)
        :param start_node: Name of the start_node (str)
        :param end_node: Name of the stop_node (str)
        :param length: Length of the pipe (real)
        :param temp_sup: Supply temperature (real)
        :param temp_ret: Return temperature (real)
        :param allow_flow_reversal: Indication of whether flow reversal is allowed (bool)
        :param direction: 1 for a supply line, -1 for a return line
        """
        Component.__init__(self,
                           name=name,
                           direction=direction,
                           temperature_driven=temperature_driven)
        # TODO actually pipe does not need a direction

        self.params = self.create_params()

        self.start_node = start_node
        self.end_node = end_node
        self.length = length
        self.allow_flow_reversal = allow_flow_reversal

        self.temp_sup = None
        self.temp_ret = None

    @staticmethod
    def get_pipe_catalog():
        df = pd.read_csv(os.path.join(CATALOG_PATH, 'IsoPlusDoubleStandard.csv'), sep=';',
                         index_col='DN')
        return df

<<<<<<< HEAD
    def get_diameter(self):
        return self.Di[self.params['diameter'].v()]

    def get_length(self):
        return self.length

=======
>>>>>>> 6a57c596
    def get_investment_cost(self):
        """
        Get total investment of this pipe based on the installed diameter and length.

        :return: Cost in EUR
        """
        return self.length * self.params['cost_inv'].v(self.params['diameter'].v())

    def create_params(self):
        params = Component.create_params(self)
        params.update({
            'diameter': DesignParameter('diameter',
                                        'Pipe diameter',
                                        'DN (mm)'),
            'cost_inv': SeriesParameter(name='cost_inv',
                                        description='Investment cost per length as a function of diameter.'
                                                    'Default value supplied.',
                                        unit='EUR/m',
                                        unit_index='DN (mm)',
                                        val=utils.read_xlsx_data(
                                            resource_filename('modesto', 'Data/Investment/Pipe.xlsx'))['Cost_m']),
            'Tg': WeatherDataParameter('Tg',
                                       'Undisturbed ground temperature',
                                       'K')
        })

        return params

    def get_edge_mflo(self, node, t):
        assert self.block is not None, "Pipe %s has not been compiled yet" % self.name
        return self.get_edge_direction(node) * self.block.mass_flow[t]

    def get_edge_heat(self, node, t):
        assert self.block is not None, "Pipe %s has not been compiled yet" % self.name
        if node == self.start_node:
            return -1 * self.block.heat_flow_in[t]
        elif node == self.end_node:
            return self.block.heat_flow_out[t]
        else:
            warnings.warn('Warning: node not contained in this pipe')
            exit(1)

    def get_edge_direction(self, node, line='supply'):
        assert self.block is not None, "Pipe %s has not been compiled yet" % self.name
        if node == self.start_node:
            return -1
        elif node == self.end_node:
            return 1
        else:
            warnings.warn('Warning: node not contained in this pipe')
            exit(1)


class SimplePipe(Pipe):
    def __init__(self, name, start_node, end_node,
                 length, allow_flow_reversal=False, temperature_driven=False):
        """
        Class that sets up a very simple model of pipe
        No inertia, no time delays, heat_in = heat_out

        :param name: Name of the pipe (str)
        :param start_node: Name of the start_node (str)
        :param end_node: Name of the stop_node (str)
        :param length: Length of the pipe
        :param allow_flow_reversal: Indication of whether flow reversal is allowed (bool)
        """

        Pipe.__init__(self,
                      name=name,
                      start_node=start_node,
                      end_node=end_node,
                      length=length,
                      allow_flow_reversal=allow_flow_reversal,
                      temperature_driven=temperature_driven)

        self.params['diameter'].change_value(20)

    def compile(self, model, start_time):
        """
        Compile the optimization model

        :param model: The entire optimization model
        :param block: The pipe model object
        :param start_time: The optimization start_time

        :return:
        """
        Component.compile(self, model, start_time)

        self.block.heat_flow_in = Var(self.TIME)
        self.block.heat_flow_out = Var(self.TIME)
        self.block.mass_flow = Var(self.TIME)

        def _heat_flow(b, t):
            return b.heat_flow_in[t] == b.heat_flow_out[t]

        self.block.heat_flow = Constraint(self.TIME, rule=_heat_flow)


class ExtensivePipe(Pipe):
    def __init__(self, name, start_node,
                 end_node, length, allow_flow_reversal=True, temperature_driven=False, heat_var=0.05):
        """
        Class that sets up an extensive model of the pipe. This model uses fixed temperatures, variable mass and heat
        flow rates, and calculates steady state heat losses based on the temperature levels that are set beforehand.

        The schematic of heat flows and losses in this model are given in the figure below:

        .. figure:: img/ExtensivePipe_heat_bal.png
            :scale: 50 %
            :alt: Heat balance for ExtensivePipe

        **Figure** Schematic of heat flows between inlet and outlet node.

        The variables between the IN and OUT node are non-negative, but they are allowed to be such at the same time.
        In the optimal case, the two variables should not be different from zero at the same time.


        :param name: Name of the pipe (str)
        :param start_node: Node at the beginning of the pipe (str)
        :param end_node: Node at the end of the pipe (str)
        :param length: Length of the pipe
        :param allow_flow_reversal: Indication of whether flow reversal is allowed (bool)

        """

        Pipe.__init__(self,
                      name=name,
                      start_node=start_node,
                      end_node=end_node,
                      length=length,
                      allow_flow_reversal=allow_flow_reversal,
                      temperature_driven=temperature_driven)

        pipe_catalog = self.get_pipe_catalog()
        self.Rs = pipe_catalog['Rs']
        self.allow_flow_reversal = allow_flow_reversal
        self.dn = None
        self.heat_var = heat_var

        self.params['temperature_supply'] = DesignParameter('temperature_supply', 'Supply temperature', 'K')
        self.params['temperature_return'] = DesignParameter('temperature_return', 'Return temperature', 'K')
        self.params['length_scale_factor'] = DesignParameter('length_scale_factor',
                                                       'Factor with which the length of the pipe can be cchanged, useful in sensitivity analyses',
                                                       '-',
                                                       val=1)

    def compile(self, model, start_time):
        """
        Build the structure of the optimization model

        :param model: The entire optimization model
        :param start_time: The optimization start time
        :return:
        """

        Component.compile(self, model, start_time)

        Tg = self.params["Tg"].v()

        self.dn = self.params['diameter'].v()
        if self.dn is None:
            self.logger.info('No dn set. Optimizing diameter.')

        # TODO Leave this here?
        vflomax = {  # Maximal volume flow rate per DN in m3/h
            # Taken from IsoPlus Double-Pipe catalog p. 7
            20: 1.547,
            25: 2.526,
            32: 4.695,
            40: 6.303,
            50: 11.757,
            65: 19.563,
            80: 30.791,
            100: 51.891,
            125: 89.350,
            150: 152.573,
            200: 299.541,
            250: 348 * 1.55,
            300: 547 * 1.55,
            350: 705 * 1.55,
            400: 1550,
            450: 1370 * 1.55,
            500: 1820 * 1.55,
            600: 2920 * 1.55,
            700: 4370 * 1.55,
            800: 6240 * 1.55,
            900: 9500 * 1.55,
            1000: 14000 * 1.55
        }

        """
        Parameters and sets
        """
        if self.dn is None:
            raise ValueError('Pipe diameter should be specified.')

        Rs = self.Rs[self.dn]
        self.block.mass_flow_max = vflomax[self.dn] * 1000 / 3600
        length = self.params['length_scale_factor'].v()*self.length

        self.temp_sup = self.params['temperature_supply'].v()
        self.temp_ret = self.params['temperature_return'].v()

        # Maximal heat loss per unit length
        def _heat_loss(b, t):
            """
            Rule to calculate maximal heat loss per unit length

            :param b: block identifier
            :param t: time index
            :param dn: DN index
            :return: Heat loss in W/m
            """
            dq = (self.temp_sup + self.temp_ret - 2 * Tg[t]) / \
                 Rs
            return dq

        self.block.heat_loss = Param(self.TIME, rule=_heat_loss)

        """
        Variables
        """

        mflo_ub = (-self.block.mass_flow_max,
                   self.block.mass_flow_max) if self.allow_flow_reversal else (0, self.block.mass_flow_max)

        # Real valued
        self.block.heat_flow_in = Var(self.TIME, doc='Heat flow entering in-node')
        self.block.heat_flow_out = Var(self.TIME, doc='Heat flow exiting out-node')

        self.block.mass_flow = Var(self.TIME, bounds=mflo_ub,
                                   doc='Mass flow rate entering in-node and exiting out-node')

        self.block.mass_flow_forw = Var(self.TIME, within=NonNegativeReals, doc='Forward part of mass flow rate')
        self.block.mass_flow_back = Var(self.TIME, within=NonNegativeReals, doc='Backward part of mass flow rate')
<<<<<<< HEAD

        self.block.heat_loss_tot = Var(self.TIME, within=NonNegativeReals, doc='Total heat lost from pipe')

        self.make_slack('slack_heat_loss', self.TIME)

=======

        self.block.heat_loss_tot = Var(self.TIME, within=NonNegativeReals, doc='Total heat lost from pipe')

        self.make_slack('slack_heat_loss', self.TIME)

>>>>>>> 6a57c596
        self.block.flow_dir = Var(self.TIME, within=Binary, doc='Decision variable for flow direction')

        if self.allow_flow_reversal:
            self.block.heat_flow_back = Var(self.TIME, within=NonNegativeReals,
                                            doc='Heat flow from out- to in-node')

        """
        Pipe model
        """

        ##############
        # EQUALITIES #
        ##############

        def _eq_heat_loss_tot(b, t):
            return b.heat_loss_tot[t] == b.heat_loss[t] * self.length - b.slack_heat_loss[t]

        self.block.eq_heat_loss_tot = Constraint(self.TIME, rule=_eq_heat_loss_tot)

        def _eq_mass_flow_sum(b, t):
            return b.mass_flow[t] == b.mass_flow_forw[t] - b.mass_flow_back[t]

        self.block.eq_mass_flow_sum = Constraint(self.TIME, rule=_eq_mass_flow_sum)

        def _eq_heat_flow_bal(b, t):
            return b.heat_flow_in[t] == b.heat_loss_tot[t] + b.heat_flow_out[t]

        self.block.eq_heat_flow_bal = Constraint(self.TIME, rule=_eq_heat_flow_bal)

        ################
        # INEQUALITIES #
        ################

        def _ineq_mass_flow_forw(b, t):
            return b.mass_flow_forw[t] <= b.flow_dir[t] * b.mass_flow_max

        def _ineq_mass_flow_back(b, t):
            return b.mass_flow_back[t] <= (1 - b.flow_dir[t]) * b.mass_flow_max

        self.block.ineq_mflo_forw = Constraint(self.TIME, rule=_ineq_mass_flow_forw)
        self.block.ineq_mflo_back = Constraint(self.TIME, rule=_ineq_mass_flow_back)

        def _ineq_heat_in_upper(b, t):
            return b.heat_flow_in[t] <= (
                        (1 + self.heat_var) * b.mass_flow_forw[t] - (1 - self.heat_var) * b.mass_flow_back[
                    t]) * self.cp * (self.temp_sup - self.temp_ret)
<<<<<<< HEAD

        def _ineq_heat_in_lower(b, t):
            return b.heat_flow_in[t] >= (
                        (1 - self.heat_var) * b.mass_flow_forw[t] - (1 + self.heat_var) * b.mass_flow_back[
                    t]) * self.cp * (self.temp_sup - self.temp_ret)

        def _ineq_heat_out_upper(b, t):
            return b.heat_flow_out[t] <= (
                        (1 + self.heat_var) * b.mass_flow_forw[t] - (1 - self.heat_var) * b.mass_flow_back[
                    t]) * self.cp * (self.temp_sup - self.temp_ret)

=======

        def _ineq_heat_in_lower(b, t):
            return b.heat_flow_in[t] >= (
                        (1 - self.heat_var) * b.mass_flow_forw[t] - (1 + self.heat_var) * b.mass_flow_back[
                    t]) * self.cp * (self.temp_sup - self.temp_ret)

        def _ineq_heat_out_upper(b, t):
            return b.heat_flow_out[t] <= (
                        (1 + self.heat_var) * b.mass_flow_forw[t] - (1 - self.heat_var) * b.mass_flow_back[
                    t]) * self.cp * (self.temp_sup - self.temp_ret)

>>>>>>> 6a57c596
        def _ineq_heat_out_lower(b, t):
            return b.heat_flow_out[t] >= (
                        (1 - self.heat_var) * b.mass_flow_forw[t] - (1 + self.heat_var) * b.mass_flow_back[
                    t]) * self.cp * (self.temp_sup - self.temp_ret)

        self.block.ineq_heat_in_upper = Constraint(self.TIME, rule=_ineq_heat_in_upper)
        self.block.ineq_heat_in_lower = Constraint(self.TIME, rule=_ineq_heat_in_lower)

        self.block.ineq_heat_out_upper = Constraint(self.TIME, rule=_ineq_heat_out_upper)
        self.block.ineq_heat_out_lower = Constraint(self.TIME, rule=_ineq_heat_out_lower)

        self.logger.info(
            'Optimization model Pipe {} compiled'.format(self.name))

    def get_diameter(self):
        """
        Show chosen diameter

        :return:
        """
        if self.dn is not None:
            return self.dn
        else:
            return None


class NodeMethod(Pipe):
    def __init__(self, name, start_node,
                 end_node, length, allow_flow_reversal=False, temperature_driven=False, direction=1):
        """
        Class that sets up an extensive model of the pipe

        :param name: Name of the pipe (str)
        :param start_node: Node at the beginning of the pipe (str)
        :param end_node: Node at the end of the pipe (str)
        :param length: Length of the pipe
        :param allow_flow_reversal: Indication of whether flow reversal is allowed (bool):
        :param direction: 1 for a supply line, -1 for return line
        """

        Pipe.__init__(self,
                      name=name,
                      start_node=start_node,
                      end_node=end_node,
                      length=length,
                      allow_flow_reversal=allow_flow_reversal,
                      temperature_driven=temperature_driven,
                      direction=direction)

        pipe_catalog = self.get_pipe_catalog()
        self.Rs = pipe_catalog['Rs']
        self.Di = pipe_catalog['Di']
        self.Do = pipe_catalog['Do']
        self.allow_flow_reversal = allow_flow_reversal
        self.history_length = 0  # Number of known historical values

        self.params = self.create_params()

    def create_params(self):

        params = Pipe.create_params(self)

        params['mass_flow'] = UserDataParameter('mass_flow',
                                                'Predicted mass flows through the pipe (positive if rom start to stop node)',
                                                'kg/s')

        params['mass_flow_history'] = UserDataParameter('mass_flow_history',
                                                        'Historic mass flows through the pipe (positive if rom start to stop node)',
                                                        'kg/s')

        params['temperature_history_supply'] = UserDataParameter('temperature_history_supply',
                                                                 'Historic incoming temperatures for the supply line, first value is the most recent value',
                                                                 'K')

        params['temperature_history_return'] = UserDataParameter('temperature_history_return',
                                                                 'Historic incoming temperatures for the return line, first value is the most recent value',
                                                                 'K')

        params['wall_temperature_supply'] = StateParameter('wall_temperature_supply',
                                                           'Initial temperature of supply pipe wall',
                                                           'K',
                                                           'fixedVal')

        params['wall_temperature_return'] = StateParameter('wall_temperature_return',
                                                           'Initial temperature of return pipe wall',
                                                           'K',
                                                           'fixedVal')

        params['temperature_out_supply'] = StateParameter('temperature_out_supply',
                                                          'Initial temperature of outgoing supply water',
                                                          'K',
                                                          'fixedVal')

        params['temperature_out_return'] = StateParameter('temperature_out_return',
                                                          'Initial temperature of outgoing return water',
                                                          'K',
                                                          'fixedVal')
        params['lines'] = DesignParameter('lines',
                                          unit='-',
                                          description='List of names of the lines that can be found in the network, e.g. '
                                                      '\'supply\' and \'return\'',
                                          val=['supply', 'return'])
<<<<<<< HEAD

        params['length_scale_factor'] = DesignParameter('length_scale_factor',
                                                       'Factor with which the length of the pipe can be cchanged, useful in sensitivity analyses',
                                                       '-',
                                                       val=1)
=======
>>>>>>> 6a57c596

        return params

    def get_edge_temperature(self, node, t, line):
        assert self.block is not None, "Pipe %s has not been compiled yet" % self.name
        if node == self.start_node:
            if line == 'supply':
                return self.block.temperature_in[line, t]
            elif line == 'return':
                return self.block.temperature_out[line, t]
            else:
                raise ValueError('The input line can only take the values from {}'.format(self.params['lines'].v()))
        elif node == self.end_node:
            if line == 'supply':
                return self.block.temperature_out[line, t]
            elif line == 'return':
                return self.block.temperature_in[line, t]
            else:
                raise ValueError('The input line can only take the values from {}'.format(self.params['lines'].v()))
        else:
            warnings.warn('Warning: node not contained in this pipe')
            exit(1)

    def compile(self, model, start_time):
        """
        Build the structure of the optimization model

        :param model: The entire optimization model
        :param block:The pipe model object
        :param start_time: The optimization start time
        :return:
        """

        Component.compile(self, model, start_time)

        self.history_length = len(self.params['mass_flow_history'].v())
        Tg = self.params['Tg'].v()
        lines = self.params['lines'].v()
        dn = self.params['diameter'].v()
        time_step = self.params['time_step'].v()
        n_steps = int(self.params['horizon'].v() / time_step)
<<<<<<< HEAD

        self.block.all_time = Set(initialize=range(self.history_length + n_steps), ordered=True)

        length = self.length*self.params['length_scale_factor'].v()
=======

        self.block.all_time = Set(initialize=range(self.history_length + n_steps), ordered=True)
>>>>>>> 6a57c596

        pipe_wall_rho = 7.85 * 10 ** 3  # http://www.steel-grades.com/Steel-Grades/Structure-Steel/en-p235.html kg/m^3
        pipe_wall_c = 461  # http://www.steel-grades.com/Steel-Grades/Structure-Steel/en-p235.html J/kg/K
        pipe_wall_volume = np.pi * (self.Do[dn] ** 2 - self.Di[dn] ** 2) / 4 * length
        C = pipe_wall_volume * pipe_wall_c * pipe_wall_rho
        surface = np.pi * self.Di[dn] ** 2 / 4  # cross sectional area of the pipe
        Z = surface * self.rho * length  # water mass in the pipe

        # TODO Move capacity?

        def _decl_mf(b, t):
            return self.params['mass_flow'].v(t)

        self.block.mass_flow = Param(self.TIME, rule=_decl_mf)

        # Declare temperature variables ################################################################################

        self.block.temperatures = Var(lines, self.block.all_time)  # all temperatures (historical and future)
        self.block.temperature_out_nhc = Var(lines, self.block.all_time)  # no heat capacity (only future)
        self.block.temperature_out_nhl = Var(lines, self.block.all_time)  # no heat losses (only future)
        self.block.temperature_out = Var(lines, self.block.all_time)  # no heat losses (only future)
        self.block.temperature_in = Var(lines, self.block.all_time)  # incoming temperature (future)

        # Declare list filled with all previous mass flows and future mass flows #######################################

        def _decl_mf_history(b, t):
            if t < n_steps:
                return self.block.mass_flow[n_steps - t - 1]
            else:
                return self.params['mass_flow_history'].v(t - n_steps)

        self.block.mf_history = Param(self.block.all_time, rule=_decl_mf_history)

        # Declare list filled with all previous temperatures for every optimization step ###############################

        def _decl_temp_history(b, t, l):
            if t < n_steps:
                return b.temperatures[l, t] == b.temperature_in[l, n_steps - t - 1]
            else:
                return b.temperatures[l, t] == self.params['temperature_history_' + l].v(t - n_steps)

        self.block.def_temp_history = Constraint(self.block.all_time, lines, rule=_decl_temp_history)

        # Initialize incoming temperature ##############################################################################

        def _decl_init_temp_in(b, l):
            return b.temperature_in[l, 0] == self.params['temperature_history_' + l].v(
                0)  # TODO better initialization??

        self.block.decl_init_temp_in = Constraint(lines, rule=_decl_init_temp_in)

        # Define n #####################################################################################################

        # Eq 3.4.7
        def _decl_n(b, t):
            sum_m = 0
            for i in range(len(self.block.all_time) - (n_steps - 1 - t)):
                sum_m += b.mf_history[n_steps - 1 - t + i] * time_step
                if sum_m > Z:
                    return i
            self.logger.warning('A proper value for n could not be calculated')
            return i

        self.block.n = Param(self.TIME, rule=_decl_n)

        # Define R #####################################################################################################

        # Eq 3.4.3
        def _decl_r(b, t):
            return sum(self.block.mf_history[i] for i in
                       range(n_steps - 1 - t, n_steps - 1 - t + b.n[t] + 1)) * time_step

        self.block.R = Param(self.TIME, rule=_decl_r)

        # Define m #####################################################################################################

        # Eq. 3.4.8

        def _decl_m(b, t):
            sum_m = 0
            for i in range(len(self.block.all_time) - (n_steps - 1 - t)):
                sum_m += b.mf_history[n_steps - 1 - t + i] * time_step
                if sum_m > Z + self.block.mass_flow[t] * time_step:
                    return i
            self.logger.warning('A proper value for m could not be calculated')
            return i

        self.block.m = Param(self.TIME, rule=_decl_m)

        # Define Y #####################################################################################################

        # Eq. 3.4.9
        self.block.Y = Var(lines, self.TIME)

        def _y(b, t, l):
            return b.Y[l, t] == sum(b.mf_history[i] * b.temperatures[l, i] * time_step
                                    for i in range(n_steps - 1 - t + b.n[t] + 1, n_steps - 1 - t + b.m[t]))

        self.block.def_Y = Constraint(self.TIME, lines, rule=_y)

        # Define S #####################################################################################################

        # Eq 3.4.10 and 3.4.11
        def _s(b, t):
            if b.m[t] > b.n[t]:
                return sum(b.mf_history[i] * time_step
                           for i in range(n_steps - 1 - t, n_steps - 1 - t + b.m[t]))

            else:
                return b.R[t]

        self.block.S = Param(self.TIME, rule=_s)

        # Define outgoing temperature, without wall capacity and heat losses ###########################################

        # Eq. 3.4.12
        def _def_temp_out_nhc(b, t, l):
            if b.mass_flow[t] == 0:
                return Constraint.Skip
            else:
                return b.temperature_out_nhc[l, t] == ((b.R[t] - Z) * b.temperatures[l, n_steps - 1 - t + b.n[t]]
                                                       + b.Y[l, t] + (b.mass_flow[t] * time_step - b.S[t] + Z) *
                                                       b.temperatures[l, n_steps - 1 - t + b.m[t]]) \
                       / b.mass_flow[t] / time_step

        self.block.def_temp_out_nhc = Constraint(self.TIME, lines, rule=_def_temp_out_nhc)

        # Pipe wall heat capacity ######################################################################################

        # Eq. 3.4.20
        self.block.K = 1 / self.Rs[self.params['diameter'].v()]

        # Eq. 3.4.14

        self.block.wall_temp = Var(lines, self.TIME)

        def _decl_temp_out_nhl(b, t, l):
            if t == 0:
                return Constraint.Skip
            elif b.mass_flow[t] == 0:
                return Constraint.Skip
            else:
                return b.temperature_out_nhl[l, t] == (b.temperature_out_nhc[l, t] * b.mass_flow[t]
                                                       * self.cp * time_step
                                                       + C * b.wall_temp[l, t - 1]) / \
                       (C + b.mass_flow[t] * self.cp * time_step)

        def _temp_wall(b, t, l):
            if b.mass_flow[t] == 0:
                if t == 0:
                    return Constraint.Skip
                else:
                    return b.wall_temp[l, t] == Tg[t] + (b.wall_temp[l, t - 1] - Tg[t]) * \
                           np.exp(-b.K * time_step /
                                  (surface * self.rho * self.cp +
                                   C / self.length))
            else:
                return b.wall_temp[l, t] == b.temperature_out_nhl[l, t]

        # self.block.temp_wall = Constraint(self.TIME, lines, rule=_temp_wall)

        # Eq. 3.4.15

        def _init_temp_wall(b, l):
            return b.wall_temp[l, 0] == self.params['wall_temperature_' + l].v()

        self.block.init_temp_wall = Constraint(lines, rule=_init_temp_wall)

        # def _decl_temp_out_nhl(b, t, l):
        #     if t == 0:
        #         return b.temperature_out_nhl[t, l] == (b.temperature_out_nhc[t, l] * (b.mass_flow[t]
        #                                                * self.cp * time_step - C/2)
        #                                                + C * b.wall_temp[t, l]) / \
        #                                           (C/2 + b.mass_flow[t] * self.cp * time_step)
        #     else:
        #         return b.temperature_out_nhl[t, l] == (b.temperature_out_nhc[t, l] * (b.mass_flow[t]
        #                                                * self.cp * time_step - C/2)
        #                                                + C * b.wall_temp[t-1, l]) / \
        #                                               (C/2 + b.mass_flow[t] * self.cp * time_step)

        self.block.decl_temp_out_nhl = Constraint(self.TIME, lines, rule=_decl_temp_out_nhl)

        # Eq. 3.4.18

        # def _temp_wall(b, t, l):
        #     if t == 0:
        #         return Constraint.Skip
        #     elif b.mass_flow[t] == 0:
        #         return b.wall_temp[t, l] == Tg[t] + (b.wall_temp[t-1, l] - Tg[t]) * \
        #                                     np.exp(-b.K * time_step /
        #                                            (surface * self.rho * self.cp + C/self.length))
        #     else:
        #         return b.wall_temp[t, l] == b.wall_temp[t-1, l] + \
        #                             ((b.temperature_out_nhc[t, l] - b.temperature_out_nhl[t, l]) *
        #                              b.mass_flow[t] * self.cp * time_step) / C

        self.block.temp_wall = Constraint(self.TIME, lines, rule=_temp_wall)

        # Heat losses ##################################################################################################

        # Eq. 3.4.24

        def _tk(b, t):
            if b.mass_flow[t] == 0:
                return Constraint.Skip
            else:
                delta_time = time_step * ((b.R[t] - Z) * b.n[t]
                                          + sum(
                            b.mf_history[n_steps - 1 - t + i] * time_step * i for i in range(b.n[t] + 1, b.m[t]))
                                          + (b.mass_flow[t] * time_step - b.S[t] + Z) * b.m[t]) \
                             / b.mass_flow[t] / time_step
                return delta_time

        self.block.tk = Param(self.TIME, rule=_tk)

        # Eq. 3.4.27

        def _temp_out(b, t, l):
            if b.mass_flow[t] == 0:
                if t == 0:
                    return b.temperature_out[l, t] == self.params['temperature_out_' + l].v()
                else:
                    return b.temperature_out[l, t] == (b.temperature_out[l, t - 1] - Tg[t]) * \
                           np.exp(-b.K * time_step /
                                  (surface * self.rho * self.cp + C / self.length)) \
                           + Tg[t]
            else:
                return b.temperature_out[l, t] == Tg[t] + \
                       (b.temperature_out_nhl[l, t] - Tg[t]) * \
                       np.exp(-(b.K * b.tk[t]) /
                              (surface * self.rho * self.cp))

        self.block.def_temp_out = Constraint(self.TIME, lines, rule=_temp_out)
<<<<<<< HEAD
=======

    def get_diameter(self):
        return self.Di[self.params['diameter'].v()]

    def get_length(self):
        return self.length
>>>>>>> 6a57c596
<|MERGE_RESOLUTION|>--- conflicted
+++ resolved
@@ -63,15 +63,12 @@
                          index_col='DN')
         return df
 
-<<<<<<< HEAD
     def get_diameter(self):
         return self.Di[self.params['diameter'].v()]
 
     def get_length(self):
         return self.length
 
-=======
->>>>>>> 6a57c596
     def get_investment_cost(self):
         """
         Get total investment of this pipe based on the installed diameter and length.
@@ -308,19 +305,10 @@
 
         self.block.mass_flow_forw = Var(self.TIME, within=NonNegativeReals, doc='Forward part of mass flow rate')
         self.block.mass_flow_back = Var(self.TIME, within=NonNegativeReals, doc='Backward part of mass flow rate')
-<<<<<<< HEAD
-
         self.block.heat_loss_tot = Var(self.TIME, within=NonNegativeReals, doc='Total heat lost from pipe')
 
         self.make_slack('slack_heat_loss', self.TIME)
 
-=======
-
-        self.block.heat_loss_tot = Var(self.TIME, within=NonNegativeReals, doc='Total heat lost from pipe')
-
-        self.make_slack('slack_heat_loss', self.TIME)
-
->>>>>>> 6a57c596
         self.block.flow_dir = Var(self.TIME, within=Binary, doc='Decision variable for flow direction')
 
         if self.allow_flow_reversal:
@@ -367,7 +355,6 @@
             return b.heat_flow_in[t] <= (
                         (1 + self.heat_var) * b.mass_flow_forw[t] - (1 - self.heat_var) * b.mass_flow_back[
                     t]) * self.cp * (self.temp_sup - self.temp_ret)
-<<<<<<< HEAD
 
         def _ineq_heat_in_lower(b, t):
             return b.heat_flow_in[t] >= (
@@ -379,19 +366,6 @@
                         (1 + self.heat_var) * b.mass_flow_forw[t] - (1 - self.heat_var) * b.mass_flow_back[
                     t]) * self.cp * (self.temp_sup - self.temp_ret)
 
-=======
-
-        def _ineq_heat_in_lower(b, t):
-            return b.heat_flow_in[t] >= (
-                        (1 - self.heat_var) * b.mass_flow_forw[t] - (1 + self.heat_var) * b.mass_flow_back[
-                    t]) * self.cp * (self.temp_sup - self.temp_ret)
-
-        def _ineq_heat_out_upper(b, t):
-            return b.heat_flow_out[t] <= (
-                        (1 + self.heat_var) * b.mass_flow_forw[t] - (1 - self.heat_var) * b.mass_flow_back[
-                    t]) * self.cp * (self.temp_sup - self.temp_ret)
-
->>>>>>> 6a57c596
         def _ineq_heat_out_lower(b, t):
             return b.heat_flow_out[t] >= (
                         (1 - self.heat_var) * b.mass_flow_forw[t] - (1 + self.heat_var) * b.mass_flow_back[
@@ -494,14 +468,11 @@
                                           description='List of names of the lines that can be found in the network, e.g. '
                                                       '\'supply\' and \'return\'',
                                           val=['supply', 'return'])
-<<<<<<< HEAD
 
         params['length_scale_factor'] = DesignParameter('length_scale_factor',
                                                        'Factor with which the length of the pipe can be cchanged, useful in sensitivity analyses',
                                                        '-',
                                                        val=1)
-=======
->>>>>>> 6a57c596
 
         return params
 
@@ -543,15 +514,10 @@
         dn = self.params['diameter'].v()
         time_step = self.params['time_step'].v()
         n_steps = int(self.params['horizon'].v() / time_step)
-<<<<<<< HEAD
 
         self.block.all_time = Set(initialize=range(self.history_length + n_steps), ordered=True)
 
         length = self.length*self.params['length_scale_factor'].v()
-=======
-
-        self.block.all_time = Set(initialize=range(self.history_length + n_steps), ordered=True)
->>>>>>> 6a57c596
 
         pipe_wall_rho = 7.85 * 10 ** 3  # http://www.steel-grades.com/Steel-Grades/Structure-Steel/en-p235.html kg/m^3
         pipe_wall_c = 461  # http://www.steel-grades.com/Steel-Grades/Structure-Steel/en-p235.html J/kg/K
@@ -785,12 +751,3 @@
                               (surface * self.rho * self.cp))
 
         self.block.def_temp_out = Constraint(self.TIME, lines, rule=_temp_out)
-<<<<<<< HEAD
-=======
-
-    def get_diameter(self):
-        return self.Di[self.params['diameter'].v()]
-
-    def get_length(self):
-        return self.length
->>>>>>> 6a57c596
