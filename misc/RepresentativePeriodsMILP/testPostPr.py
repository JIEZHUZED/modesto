import os

import matplotlib.pyplot as plt
import numpy as np
import pandas as pd
import seaborn as sns

sns.set_style('darkgrid')

for path in ['1dnewsol']: #, '7dnewsol', '3dnewsol']: #  , '7dnewsol']: # ,
    filepath = os.path.join('../RepresentativePeriodsMILP/results', path)
    for filename in os.listdir(filepath):
        if not filename == 'summary.txt':

            print ''
            print '====================================================================='
            print filename

            data = pd.read_csv(os.path.join(filepath, filename), sep=' ', index_col=0)
            print 'Cases computed:', str(len(data))

            # There are no occurences where the representative periods lead to a feasible solution and the full year representation does not
            print 'Cases where repr is feasible and full unfeasible:', str(
                len(data[(~data['E_backup_repr'].isnull() & data['E_backup_full'].isnull())]))

            # There are two cases where the representative periods lead to an infeasible solution and the full year is feasible

            print 'Cases where repr is infeasible and full feasible:', str(len(
                data[(data['E_backup_repr'].isnull() & ~data['E_backup_full'].isnull())]))

            # Cases where both are infeasible

            print 'Both infeasible solutions:', str(
                len(data[(data['E_backup_repr'].isnull() & data['E_backup_full'].isnull())]))
            # data[(data['E_repr'].isnull() & data['E_full'].isnull())]

            data = data.dropna()

            data[['A', 'VWat', 'VSTC']] = data[['A', 'VWat', 'VSTC']].astype(int)
            data = data.rename(columns={'A': 'Solar coll. area', 'VWat': 'Storage Wat.', 'VSTC': 'Storage STC'})


            ##################

            ##################

            for resultname in ['demand', 'backup', 'curt', 'loss_stor', 'net_loss', 'net_pump', 'sol']:
                fullname = 'E_{}_full'.format(resultname)
                reprname = 'E_{}_repr'.format(resultname)

                fig = plt.figure()

                sns.set_context("paper")

                g = sns.lmplot(x=fullname, y=reprname, data=data, fit_reg=False, hue='Storage Wat.',
                               col='Solar coll. area', col_wrap=2, height=3,
                               sharex=False,
                               sharey=False, legend=False, markers=['s', 'o', '^', '+'],
                               hue_order=[50000, 75000, 100000, 125000])
                acc = 0.025

                for axnum, ax in enumerate(g.axes):
                    limmin = np.min([ax.get_xlim(), ax.get_ylim()])
                    limmax = np.max([ax.get_xlim(), ax.get_ylim()])

                    xlim = ax.get_xlim()
                    ylim = ax.get_ylim()
                    # now plot both limits against eachother
                    g.axes[axnum].plot([limmin, limmax], [limmin, limmax], 'w-', linewidth=2, alpha=0.75, zorder=0)
                    z = g.axes[axnum].fill_between([limmin, limmax], [(1 - acc) * limmin, (1 - acc) * limmax],
                                                   [(1 + acc) * limmin, (1 + acc) * limmax], zorder=-1, alpha=0.15,
                                                   color='b',
                                                   label='$\pm$' + str(100 * acc) + '%')



                    ax.set_xlim(limmin, limmax)
                    ax.set_ylim(limmin, limmax)

                g.add_legend(title='Storage volume', bbox_to_anchor=(1, 0.5))

                g.axes[-1].legend([z], ['$\pm$' + str(100 * acc) + '%'], loc='lower right')

                g.set_axis_labels('Full year {} AEU [kWh]'.format(resultname),
                                  'Representative {} AEU [kWh]'.format(resultname))

                if not os.path.isdir(os.path.join('img_ordered', path, resultname)):
                    os.makedirs(os.path.join('img_ordered', path, resultname))
                g.savefig(os.path.join('img_ordered', path, resultname, os.path.splitext(filename)[0] + '.pdf'),
                          bbox_inches='tight')
<<<<<<< HEAD
                plt.close(fig)
=======
                plt.close()
>>>>>>> aca6fbb9
<|MERGE_RESOLUTION|>--- conflicted
+++ resolved
@@ -88,8 +88,4 @@
                     os.makedirs(os.path.join('img_ordered', path, resultname))
                 g.savefig(os.path.join('img_ordered', path, resultname, os.path.splitext(filename)[0] + '.pdf'),
                           bbox_inches='tight')
-<<<<<<< HEAD
                 plt.close(fig)
-=======
-                plt.close()
->>>>>>> aca6fbb9
