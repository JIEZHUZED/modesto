# coding: utf-8

# # SDH Conference Paper Test Case 1

# This tutorial shows how to let modesto solve a simple network.

# # Imports and other stuff



from __future__ import division

import logging

import matplotlib.pyplot as plt
from matplotlib.dates import DateFormatter
import networkx as nx
import pandas as pd

import modesto.utils as ut
from modesto.main import Modesto


logging.basicConfig(level=logging.WARNING,
                    format='%(asctime)s %(name)-36s %(levelname)-8s %(message)s',
                    datefmt='%m-%d %H:%M')
logger = logging.getLogger('SDH')


# # Network graph

# A first step is to make a networkX object of the network you would like to optimize:
# 
# For the model to load correctly into modesto, you need to add some attributes to each of the nodes and edges.
# 
# For the nodes (besides the name of the node):
# * **x, y, and z**: coordinates of the node in meter
# * **comps**: a dictionary containing all components (except the network pipes) that are connected to the nodes. The keys of the dictionary are the names of the components, the values are the types of the components.
# 
# For the edges (besides names of the nodes where the edge starts and stops):
# * **Name of the edge**
#

def setup_opt(horizon=365 * 24 * 3600, time_step=6 * 3600):
    G = nx.DiGraph()

    G.add_node('WaterscheiGarden', x=0, y=0, z=0,
               comps={'neighb': 'BuildingFixed'})

    G.add_node('p1', x=1000, y=2400, z=0, comps={})

    G.add_node('p2', x=4000, y=2800, z=0, comps={})

    G.add_node('TermienWest', x=4200, z=0, y=4600,
               comps={'neighb': 'BuildingFixed'})

    G.add_node('Production', x=6000, y=4000, z=0, comps={'backup': 'ProducerVariable',
                                                         'tank': 'StorageVariable'})
    G.add_node('TermienEast', x=5400, y=200, z=0, comps={'neighb': 'BuildingFixed'})

    G.add_edge('p1', 'WaterscheiGarden', name='servWat')
    G.add_edge('p1', 'p2', name='backBone')
    G.add_edge('p2', 'TermienWest', name='servTer')
    G.add_edge('p2', 'TermienEast', name='servBox')
    G.add_edge('Production', 'p2', name='servPro')

    # pos = {}
    # for node in G:
    #     # print node
    #     pos[node] = (G.nodes[node]['x'], G.nodes[node]['y'])
    #
    # fig, ax = plt.subplots()
    # nx.draw_networkx(G, with_labels=True, pos=pos, ax=ax)
    # ax.set_xlim(-1500, 7000)

    # fig.savefig('img/NetworkLayout.svg')  # , dpi=150)

    # # Setting up modesto

    # Decide the following characteristics of the optimization problem:
    # * **Horizon** of the optimization problem (in seconds)
    # * **Time step** of the (discrete) problem (in seconds)
    # * **Start time** (should be a pandas TimeStamp). Currently, weather and prixe data for 2014 are available in modesto.
    # * **Pipe model**: The type of model used to model the pipes. Only one type can be selected for the whole optimization problem (unlike the component model types). Possibilities: SimplePipe (= perfect pipe, no losses, no time delays), ExtensivePipe (limited mass flows and heat losses, no time delays) and NodeMethod (heat losses and time delays, but requires mass flow rates to be known in advance)

<<<<<<< HEAD
    horizon = horizon
    time_step = time_step
=======
    horizon = 100 * 24 * 3600
    time_step = 3600
>>>>>>> 526a2375
    pipe_model = 'ExtensivePipe'

    # And create the modesto object

    model = Modesto(pipe_model=pipe_model,
                    graph=G)

    # # Adding data

    # modesto is now aware of the position and interconnections between components, nodes and edges, but still needs information rergarding, weather, prices, customer demands, component sizing, etc.
    #

    # ## Collect data

    # modesto provides some useful data handling methods (found in modesto.utils). Most notable is read_time_data, that can load time-variable data from a csv file. In this example, the data that is available in the folder modesto/Data is used.

    # #### Weather data:



    from pkg_resources import resource_filename

    datapath = resource_filename('modesto', 'Data')

    wd = ut.read_time_data(datapath, name='Weather/weatherData.csv')
    t_amb = wd['Te']
    t_g = wd['Tg']
    QsolN = wd['QsolN']
    QsolE = wd['QsolS']
    QsolS = wd['QsolN']
    QsolW = wd['QsolW']

    # #### Electricity price

    # In[11]:


    c_f = ut.read_time_data(path=datapath, name='ElectricityPrices/DAM_electricity_prices-2014_BE.csv')['price_BE']

    # ## Changing parameters

    # In order to solve the problem, all parameters of the optimization probkem need to get a value. A list of the parameters that modesto needs and their description can be found with the following command:



    general_params = {'Te': t_amb,
                      'Tg': t_g,
                      'Q_sol_E': QsolE,
                      'Q_sol_W': QsolW,
                      'Q_sol_S': QsolS,
                      'Q_sol_N': QsolN,
                      'time_step': time_step,
                      'horizon': horizon}

    model.change_params(general_params)

    # Notice how all parameters are first grouped together in a dictionary and then given all at once to modesto.
    #
    # If we print the parameters again, we can see the values have now been added:



    building_params_common = {
        'delta_T': 40,
        'mult': 1
    }

    heat_profile = ut.read_time_data(datapath, name='HeatDemand/HeatDemandFiltered.csv')

    print '#######################'
    print '# Sum of heat demands #'
    print '#######################'
    print ''
    for name in ['WaterscheiGarden', 'TermienWest',
                 'TermienEast']:  # ['Boxbergheide', 'TermienWest', 'WaterscheiGarden']:
        build_param = building_params_common
        build_param['heat_profile'] = heat_profile[name]

        print name, ':', str(sum(heat_profile[name]['2014']) / 1e9)  # Quarterly data

        model.change_params(build_param, node=name, comp='neighb')

    # ### Heat generation unit


    prod_design = {'efficiency': 0.95,
                   'PEF': 1,
                   'CO2': 0.178,  # based on HHV of CH4 (kg/KWh CH4)
                   'fuel_cost': c_f,
                   'Qmax': 65e6,
                   'ramp_cost': 0.01,
                   'ramp': 120e6 / 3600}

    model.change_params(prod_design, 'Production', 'backup')

    prod_stor_design = {
        'Thi': 70 + 273.15,
        'Tlo': 30 + 273.15,
        'mflo_max': 1100,
        'mflo_min': -1100,
        'mflo_use': pd.Series(0, index=t_amb.index),
        'volume': 3e3,
        'ar': 1,
        'dIns': 0.3,
        'kIns': 0.024,
        'heat_stor': 0
    }
    model.change_params(prod_stor_design, node='Production', comp='tank')
    model.change_init_type('heat_stor', 'cyclic', node='Production', comp='tank')

    # ### Pipes

    pipeDiam = {
        'backBone': 500,
        'servWat': 400,
        'servTer': 250,
        'servPro': 500,
        'servBox': 250
    }

    for pipe, DN in pipeDiam.iteritems():
        model.change_param(node=None, comp=pipe, param='diameter', val=DN)
        model.change_param(node=None, comp=pipe, param='temperature_supply', val=70 + 273.15)
        model.change_param(node=None, comp=pipe, param='temperature_return', val=30 + 273.15)

    return model



if __name__ == '__main__':
    optmodel = setup_opt()
    start_time = pd.Timestamp('20140101')
    optmodel.compile(start_time=start_time)
    optmodel.set_objective('cost')
    optmodel.opt_settings(allow_flow_reversal=True)
    optmodel.solve(tee=True, mipgap=0.001, solver='gurobi', probe=False)

    # ## Collecting results

    # ### The objective(s)
    #
    # The get_objective_function gets the value of the active objective (if no input) or of a specific objective if an extra input is given (not necessarily active, hence not an optimal value).

    print 'Active:', optmodel.get_objective()
    print 'Energy:', optmodel.get_objective('energy')
    print 'Cost:  ', optmodel.get_objective('cost')

    # modesto has the get_result method, which allows to get the optimal values of the optimization variables:

    # ### Buildings
    #
    # Collecting the data for the Building.building component:

    heat_flows = pd.DataFrame()

    for node in ['TermienEast', 'TermienWest', 'WaterscheiGarden']:
        heat_flows[node] = optmodel.get_result('heat_flow', node=node, comp='neighb')

    inputs = pd.DataFrame()

    inputs['Production'] = optmodel.get_result('heat_flow', node='Production', comp='backup')

    # Creating plots:

    fig, ax = plt.subplots(1, 1, sharex=True, figsize=(8, 3))

    ax.plot(inputs['Production'] / 1e6, label='Backup', color='red', linewidth=1.5)
    ax.set_ylabel('Heat Flow [MW]')
    ax.legend(loc='best')

    ax.set_title('Heat injection, base scenario')

    ax.grid(linewidth=0.5, alpha=0.3)

    ax.set_xlabel('Time')
    ax.xaxis.set_major_formatter(DateFormatter('%b'))
    fig.autofmt_xdate()

    fig.tight_layout()
    fig.savefig('img/Base/HeatInput.png', dpi=300)

    # fig, ax = plt.subplots(1, 1)
    # df = optmodel.get_result('heat_flow_curt', node='SolarArray', comp='solar')
    # ax.plot(df)
    #
    # fig.autofmt_xdate()


    # Sum of heat flows
    prod_e = sum(inputs['Production'])
    waterschei_e = sum(heat_flows['WaterscheiGarden'])
    termieneast_e = sum(heat_flows['TermienEast'])
    termienwest_e = sum(heat_flows['TermienWest'])

    # Efficiency
    print '\nNetwork efficiency', (termieneast_e + waterschei_e + termienwest_e) / (prod_e) * 100, '%'

    fig, axs = plt.subplots(2, 1, sharex=True)
    for pipe in ['backBone', 'servTer', 'servBox', 'servPro', 'servWat']:
        print pipe
        axs[0].plot(optmodel.get_result('heat_loss_tot', comp=pipe), label=pipe)
        axs[1].plot(optmodel.get_result('mass_flow', comp=pipe), label=pipe)
    axs[1].legend()
    axs[0].set_ylabel('Heat_loss_tot [W]')
    axs[1].set_ylabel('Mass flow [kg/s]')

    for pipe in ['backBone', 'servTer', 'servBox', 'servPro', 'servWat']:
        print pipe, str(round(sum(optmodel.get_result('heat_loss_tot', comp=pipe)) / 1e6, 2)), 'MWh'
    fig.autofmt_xdate()

    mass_flows = pd.DataFrame()
    mass_flows['Production'] = optmodel.get_result('mass_flow', node='Production', comp='backup')

    fig, axs = plt.subplots(3, 1, sharex=True)

    axs[0].plot(inputs['Production'], label='Heat flow')
    axs[0].plot(mass_flows['Production'] * 40 * 4180, label='$\dot{m}c_p\Delta T$')
    axs[0].legend()

    axs[0].set_ylabel('Heat flow [W]')

    axs[1].plot(inputs['Production'] - mass_flows['Production'] * 40 * 4180)
    axs[1].set_ylabel('Difference [W]')

    for pipe in ['backBone', 'servTer', 'servBox', 'servPro', 'servWat']:
        axs[2].plot(optmodel.get_result('slack_heat_loss', comp=pipe), label=pipe)
    axs[2].legend()
    axs[2].set_ylabel('Slack [W]')
    axs[0].set_title('Heat flow error in pipes')


    for ax in axs:
        ax.legend()

    fig.autofmt_xdate()

    fig, axs = plt.subplots(2, 1, sharex=True)

    axs[0].plot(inputs['Production'] / (mass_flows['Production'] * 4180), label='Heat flow')
    axs[0].axhline(40)
    axs[0].set_ylim(0, 200)

    axs[0].set_ylabel('Virtual $\Delta T$ [K]')

    axs[1].semilogy(inputs['Production'] / (mass_flows['Production'] * 4180) - 40)
    axs[1].set_ylabel('Difference [K]')

    axs[0].set_title('Temperature error in pipes')

    for ax in axs:
        ax.legend()
    fig.autofmt_xdate()

    stor = pd.DataFrame()
    soc = pd.DataFrame()

    for node in ['Production']:
        stor[node] = optmodel.get_result('heat_stor', state=True, node=node, comp='tank')
        soc[node] = optmodel.get_result('soc', state=True, node=node, comp='tank')

    fig, axs = plt.subplots(2, 1, sharex=True)

    ls = {
        'TermienWest': 'b-.',
        'WaterscheiGarden': 'g'
    }

    axs[0].plot(stor['Production'] / 1e6, color='black')
    axs[0].legend(['Production'], loc='best', ncol=2)
    axs[0].set_title('Stored energy')
    axs[0].set_ylabel('Energy [GWh]')

    axs[1].plot(soc['Production'], color='black', lw=0.5)
    axs[1].set_title('State of charge')
    axs[1].set_ylabel('SoC [%]')
    axs[1].set_ylim(0, 100)
    axs[-1].xaxis.set_major_formatter(DateFormatter('%b'))

    for ax in axs:
        ax.grid(alpha=0.4, linewidth=0.5)

    fig.autofmt_xdate()

    fig.tight_layout()

    # fig.savefig('img/Future/StoragePlot.png', dpi=300)

    plt.show()<|MERGE_RESOLUTION|>--- conflicted
+++ resolved
@@ -30,13 +30,13 @@
 # # Network graph
 
 # A first step is to make a networkX object of the network you would like to optimize:
-# 
+#
 # For the model to load correctly into modesto, you need to add some attributes to each of the nodes and edges.
-# 
+#
 # For the nodes (besides the name of the node):
 # * **x, y, and z**: coordinates of the node in meter
 # * **comps**: a dictionary containing all components (except the network pipes) that are connected to the nodes. The keys of the dictionary are the names of the components, the values are the types of the components.
-# 
+#
 # For the edges (besides names of the nodes where the edge starts and stops):
 # * **Name of the edge**
 #
@@ -83,13 +83,8 @@
     # * **Start time** (should be a pandas TimeStamp). Currently, weather and prixe data for 2014 are available in modesto.
     # * **Pipe model**: The type of model used to model the pipes. Only one type can be selected for the whole optimization problem (unlike the component model types). Possibilities: SimplePipe (= perfect pipe, no losses, no time delays), ExtensivePipe (limited mass flows and heat losses, no time delays) and NodeMethod (heat losses and time delays, but requires mass flow rates to be known in advance)
 
-<<<<<<< HEAD
     horizon = horizon
     time_step = time_step
-=======
-    horizon = 100 * 24 * 3600
-    time_step = 3600
->>>>>>> 526a2375
     pipe_model = 'ExtensivePipe'
 
     # And create the modesto object
