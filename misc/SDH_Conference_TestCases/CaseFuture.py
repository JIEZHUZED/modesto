# coding: utf-8

# # SDH Conference Paper Test Case 1

# This tutorial shows how to let modesto solve a simple network.

# # Imports and other stuff


from __future__ import division

import logging
import time

import matplotlib.pyplot as plt
import networkx as nx
import pandas as pd
from matplotlib.dates import DateFormatter

from modesto import utils
from modesto.main import Modesto

<<<<<<< HEAD
logging.basicConfig(level=logging.WARNING,
=======
logging.basicConfig(level=logging.DEBUG,
>>>>>>> 832e89ca
                    format='%(asctime)s %(name)-36s %(levelname)-8s %(message)s',
                    datefmt='%m-%d %H:%M')
logger = logging.getLogger('SDH')


# # Network graph

# A first step is to make a networkX object of the network you would like to optimize:
#
# For the model to load correctly into modesto, you need to add some attributes to each of the nodes and edges.
#
# For the nodes (besides the name of the node):
# * **x, y, and z**: coordinates of the node in meter
# * **comps**: a dictionary containing all components (except the network pipes) that are connected to the nodes. The keys of the dictionary are the names of the components, the values are the types of the components.
#
# For the edges (besides names of the nodes where the edge starts and stops):
# * **Name of the edge**
#
def make_graph(repr=False):
    G = nx.DiGraph()

    if repr:
        tank_type = 'StorageCondensed'
    else:
        tank_type = 'StorageVariable'

    G.add_node('SolarArray', x=0, y=5000, z=0,
               comps={'solar': 'SolarThermalCollector',
                      'tank': tank_type
                      })

    G.add_node('WaterscheiGarden', x=0, y=0, z=0,
               comps={'neighb': 'BuildingFixed',
                      'tank': tank_type})

    G.add_node('p1', x=1000, y=2400, z=0, comps={})

    G.add_node('p2', x=4000, y=2800, z=0, comps={})

    G.add_node('TermienWest', x=4200, z=0, y=4600,
               comps={'neighb': 'BuildingFixed',
                      'tank': tank_type})

    G.add_node('Production', x=6000, y=4000, z=0, comps={'backup': 'ProducerVariable',
                                                         'tank': 'StorageVariable'})
    G.add_node('TermienEast', x=5400, y=200, z=0, comps={'neighb': 'BuildingFixed'})

    G.add_edge('SolarArray', 'p1', name='servSol')
    G.add_edge('p1', 'WaterscheiGarden', name='servWat')
    G.add_edge('p1', 'p2', name='backBone')
    G.add_edge('p2', 'TermienWest', name='servTer')
    G.add_edge('p2', 'TermienEast', name='servBox')
    G.add_edge('Production', 'p2', name='servPro')

    # pos = {}
    # for node in G:
    #     # print node
    #     pos[node] = (G.nodes[node]['x'], G.nodes[node]['y'])
    #
    # fig, ax = plt.subplots()
    # nx.draw_networkx(G, with_labels=True, pos=pos, ax=ax)
    # ax.set_xlim(-1500, 7000)

    # fig.savefig('img/NetworkLayout.svg')  # , dpi=150)

    # # Setting up modesto

    # Decide the following characteristics of the optimization problem:
    # * **Horizon** of the optimization problem (in seconds)
    # * **Time step** of the (discrete) problem (in seconds)
    # * **Start time** (should be a pandas TimeStamp). Currently, weather and prixe data for 2014 are available in modesto.
    # * **Pipe model**: The type of model used to model the pipes. Only one type can be selected for the whole optimization problem (unlike the component model types). Possibilities: SimplePipe (= perfect pipe, no losses, no time delays), ExtensivePipe (limited mass flows and heat losses, no time delays) and NodeMethod (heat losses and time delays, but requires mass flow rates to be known in advance)

<<<<<<< HEAD
    return G


def set_params(model, pipe_model, verbose=False, repr=False):
    """
    Set all necessary parameters (can still be changed before compilation).

    :param model: Model in which parameters are to be set
    :param pipe_model: Type of pipe model.
    :return:
    """
=======
    pipe_model = 'ExtensivePipe'

    # And create the modesto object

    model = Modesto(pipe_model=pipe_model,
                    graph=G)

    # # Adding data

    # modesto is now aware of the position and interconnections between components, nodes and edges, but still needs information rergarding, weather, prices, customer demands, component sizing, etc.
    #

    # ## Collect data

    # modesto provides some useful data handling methods (found in modesto.utils). Most notable is read_time_data, that can load time-variable data from a csv file. In this example, the data that is available in the folder modesto/Data is used.

    # #### Weather data:

>>>>>>> 832e89ca
    from pkg_resources import resource_filename

    datapath = resource_filename('modesto', 'Data')

    wd = utils.read_time_data(datapath, name='Weather/weatherData.csv', expand=repr)
    t_amb = wd['Te']
    t_g = wd['Tg']
    QsolN = wd['QsolN']
    QsolE = wd['QsolS']
    QsolS = wd['QsolN']
    QsolW = wd['QsolW']

    # #### Electricity price

    # In[11]:

<<<<<<< HEAD
    c_f = utils.read_time_data(path=datapath, name='ElectricityPrices/DAM_electricity_prices-2014_BE.csv', expand=repr)[
        'price_BE']
=======
    c_f = utils.read_time_data(path=datapath, name='ElectricityPrices/DAM_electricity_prices-2014_BE.csv')['price_BE']
>>>>>>> 832e89ca

    # ## Changing parameters

    # In order to solve the problem, all parameters of the optimization probkem need to get a value. A list of the parameters that modesto needs and their description can be found with the following command:

    general_params = {'Te': t_amb,
                      'Tg': t_g,
                      'Q_sol_E': QsolE,
                      'Q_sol_W': QsolW,
                      'Q_sol_S': QsolS,
                      'Q_sol_N': QsolN,
                      'time_step': time_step,
                      'horizon': horizon,
                      'elec_cost': c_f}

    model.change_params(general_params)

    # Notice how all parameters are first grouped together in a dictionary and then given all at once to modesto.
    #
    # If we print the parameters again, we can see the values have now been added:

    building_params_common = {
        'delta_T': 40,
        'mult': 1
    }

    heat_profile = utils.read_time_data(datapath, name='HeatDemand/HeatDemandFiltered.csv', expand=repr)

    if verbose:
        print '#######################'
        print '# Sum of heat demands #'
        print '#######################'
        print ''
    for name in ['WaterscheiGarden', 'TermienWest',
                 'TermienEast']:  # ['Boxbergheide', 'TermienWest', 'WaterscheiGarden']:
        build_param = building_params_common
        build_param['heat_profile'] = heat_profile[name]

        if verbose:
            print name, ':', str(sum(heat_profile[name]['2014']) / 1e9)  # Quarterly data

        model.change_params(build_param, node=name, comp='neighb')

    # ### Heat generation unit

<<<<<<< HEAD
    prod_design = {'efficiency': 0.95,
                   'PEF': 1,
                   'CO2': 0.178,  # based on HHV of CH4 (kg/KWh CH4)
                   'fuel_cost': c_f,
                   'Qmax': 6e7,
                   'ramp_cost': 0.01,
=======
    prod_design = {'delta_T': 40,
                   'efficiency': 0.95,
                   'PEF': 1,
                   'CO2': 0.178,  # based on HHV of CH4 (kg/KWh CH4)
                   'fuel_cost': c_f,
                   'Qmax': 15e7,
                   'ramp_cost': 0.00,
>>>>>>> 832e89ca
                   'ramp': 15e7}

    model.change_params(prod_design, 'Production', 'backup')
    STOR_COST = resource_filename('modesto', 'Data/Investment/Storage.xlsx')
    pit_cost = utils.read_xlsx_data(STOR_COST, use_sheet='Pit')['Cost']
    tank_cost = utils.read_xlsx_data(STOR_COST, use_sheet='Tank')['Cost']
    prod_stor_design = {
        'Thi': 70 + 273.15,
        'Tlo': 30 + 273.15,
        'mflo_max': 1100,
        'mflo_min': -1100,
        'mflo_use': pd.Series(0, index=t_amb.index),
        'volume': 3e3,
        'ar': 1,
        'dIns': 0.3,
        'kIns': 0.024,
        'heat_stor': 0,
        'cost_inv': tank_cost
    }

    model.change_init_type('heat_stor', 'cyclic', node='Production', comp='tank')
    model.change_params(prod_stor_design, node='Production', comp='tank')
    for node in ['SolarArray', 'TermienWest', 'WaterscheiGarden']:
        if repr:
            model.change_init_type('heat_stor', 'free', node=node, comp='tank')
        else:
            model.change_init_type('heat_stor', 'cyclic', node=node, comp='tank')

    # ### Storage Unit

    stor_design = {
        'Thi': 70 + 273.15,
        'Tlo': 30 + 273.15,
        'mflo_max': 11000,
        'mflo_min': -11000,
        'mflo_use': pd.Series(0, index=t_amb.index),
        'volume': 150e3,
        'ar': 1,
        'dIns': 1,
        'kIns': 0.024,
        'heat_stor': 0,
        'cost_inv': pit_cost
    }

    model.change_params(stor_design, node='SolarArray',
                        comp='tank')
    stor_design = {
        'TermienWest':
            {
                'Thi': 70 + 273.15,
                'Tlo': 30 + 273.15,
                'mflo_max': 11000,
                'mflo_min': -11000,
                'mflo_use': pd.Series(0, index=t_amb.index),
                'volume': 20e3,
                'ar': 1,
                'dIns': 1,
                'kIns': 0.024,
                'heat_stor': 0,
                'cost_inv': pit_cost
            },
        'WaterscheiGarden':
            {
                'Thi': 70 + 273.15,
                'Tlo': 30 + 273.15,
                'mflo_max': 11000,
                'mflo_min': -11000,
                'mflo_use': pd.Series(0, index=t_amb.index),
                'volume': 600e3,
                'ar': 1,
                'dIns': 1,
                'kIns': 0.024,
                'heat_stor': 0,
                'cost_inv': pit_cost
            }
    }

    for node in ['TermienWest', 'WaterscheiGarden']:
        model.change_params(stor_design[node], node=node,
                            comp='tank')

    for node in ['Production', 'SolarArray', 'TermienWest', 'WaterscheiGarden']:
        if repr:
            model.change_init_type('heat_stor', 'free', node=node, comp='tank')
        else:
            model.change_init_type('heat_stor', 'cyclic', node=node, comp='tank')

    # ### Pipes

    pipeDiam = {
        'backBone': 500,
        'servWat': 400,
        'servTer': 250,
        'servPro': 500,
        'servSol': 500,
        'servBox': 250
    }

    for pipe, DN in pipeDiam.iteritems():
        model.change_param(node=None, comp=pipe, param='diameter', val=DN)
        if pipe_model == 'ExtensivePipe':
            model.change_param(node=None, comp=pipe, param='temperature_supply', val=70 + 273.15)
            model.change_param(node=None, comp=pipe, param='temperature_return', val=30 + 273.15)

    # ### Solar collector
    solData = utils.read_time_data(datapath, name='RenewableProduction/SolarThermal.csv', expand=repr)

    solParam = {
        'delta_T': 40,
        'heat_profile': solData['0_40'],
        'area': 300000
    }

    model.change_params(solParam, node='SolarArray', comp='solar')

    return model


def setup_opt(horizon=365 * 24 * 3600, time_step=6 * 3600, verbose=False):
    """
    set-up optimization problem

    :param horizon: Horizon in seconds
    :param time_step: time step in seconds
    :return:
    """
    G = make_graph()

    pipe_model = 'ExtensivePipe'

    # And create the modesto object

    model = Modesto(horizon=horizon,
                    time_step=time_step,
                    pipe_model=pipe_model,
                    graph=G)

    # # Adding data

    # modesto is now aware of the position and interconnections between components, nodes and edges, but still needs information rergarding, weather, prices, customer demands, component sizing, etc.
    #

    # ## Collect data

    # modesto provides some useful data handling methods (found in modesto.utils). Most notable is read_time_data, that can load time-variable data from a csv file. In this example, the data that is available in the folder modesto/Data is used.

    # #### Weather data:

    model = set_params(model, pipe_model)

    return model


def get_backup_energy(optmodel):
    return optmodel.get_result('heat_flow', node='Production', comp='backup').sum() / 1000


def get_curt_energy(optmodel):
    return optmodel.get_result('heat_flow_curt', node='SolarArray',
                               comp='solar').sum() / 1000


def get_sol_energy(optmodel):
    return optmodel.get_result('heat_flow', node='SolarArray',
                               comp='solar').sum() / 1000


def get_stor_loss(optmodel):
    return sum(optmodel.get_result('heat_flow', node=node,
                                   comp='tank').sum() / 1000 for node in
               ['SolarArray', 'TermienWest', 'WaterscheiGarden'])


def get_network_loss(optmodel):
    """
    Return total heat lost during optimization period

    :param optmodel:
    :return:
    """

    return sum(optmodel.get_result('heat_loss_tot', node=None, comp=pip).sum() / 1000 for pip in ['backBone', 'servWat',
                                                                                                  'servTer',
                                                                                                  'servPro',
                                                                                                  'servSol',
                                                                                                  'servBox'])


def get_demand_energy(optmodel):
    return optmodel.get_result('heat_flow', node='Node',
                               comp='demand').sum() / 1000


if __name__ == '__main__':

    # report_timing()
<<<<<<< HEAD

    start_time = pd.Timestamp('20140101')

    optmodel = setup_opt(time_step=3600, horizon=6 * 3600)  # *24*365)
=======

    logging.getLogger()

    start_time = pd.Timestamp('20140101')

    optmodel = setup_opt(time_step=3600, horizon=3600*24*365)
>>>>>>> 832e89ca
    optmodel.compile(start_time=start_time)
    optmodel.set_objective('energy')
    optmodel.opt_settings(allow_flow_reversal=True)
<<<<<<< HEAD
    start = time.clock()
    sol = optmodel.solve(tee=True, mipgap=0.001, solver='gurobi', probe=True, timelim=100)
    end = time.clock()
=======
    sol = optmodel.solve(tee=True, solver='gurobi')
>>>>>>> 832e89ca
    print 'Status: {}'.format(sol)

    print 'Time: {} - Wall time: {}'.format(float(optmodel.results['Solver'][0]['Time']),
                                            float(optmodel.results['Solver'][0]['Wall time']),
                                            optmodel.results.solver.wallclock_time)
    print end - start

    # ## Collecting results

    # ### The objective(s)
    #
    # The get_objective_function gets the value of the active objective (if no input) or of a specific objective if an extra input is given (not necessarily active, hence not an optimal value).

    print 'Active:', optmodel.get_objective()
    print 'Energy:', optmodel.get_objective('energy')
    print 'Cost:  ', optmodel.get_objective('cost')

    # print optmodel.get_investment_cost()

    # modesto has the get_result method, which allows to get the optimal values of the optimization variables:

    # ### Buildings
    #
    # Collecting the data for the Building.building component:

    heat_flows = pd.DataFrame()

    for node in ['TermienEast', 'TermienWest', 'WaterscheiGarden']:
        heat_flows[node] = optmodel.get_result('heat_flow', node=node, comp='neighb')

    inputs = pd.DataFrame()

    inputs['Production'] = optmodel.get_result('heat_flow', node='Production', comp='backup')
    inputs['Solar'] = optmodel.get_result('heat_flow', node='SolarArray', comp='solar')

    # Creating plots:

    fig, ax = plt.subplots(1, 1, sharex=True)

    ax.plot(inputs['Solar'] / 1e6, label='STC', color='orange')
    ax.plot(inputs['Production'] / 1e6, label='Backup', color='red', linewidth=1.5)
    ax.set_ylabel('Heat Flow [MW]')
    ax.legend(loc='best')

    ax.set_title('Heat injection, future scenario')

    ax.grid(linewidth=0.5, alpha=0.3)

    ax.set_xlabel('Time')
    ax.xaxis.set_major_formatter(DateFormatter('%b'))
    fig.autofmt_xdate()

    fig.tight_layout()
    fig.savefig('img/Future/HeatInput.png', dpi=300)

    fig, ax = plt.subplots(1, 1)
    df = optmodel.get_result('heat_flow_curt', node='SolarArray', comp='solar')
    ax.plot(df)
    #
    # fig.autofmt_xdate()

    # Sum of heat flows
    prod_e = sum(inputs['Production'])
    prod_s = sum(inputs['Solar'])
    waterschei_e = sum(heat_flows['WaterscheiGarden'])
    termieneast_e = sum(heat_flows['TermienEast'])
    termienwest_e = sum(heat_flows['TermienWest'])

    # Efficiency
    print '\nNetwork efficiency', (termieneast_e + waterschei_e + termienwest_e) / (prod_e + prod_s) * 100, '%'

    print sum(optmodel.get_result('heat_flow_max', node='SolarArray', comp='solar')) * 200000
    print sum(optmodel.get_result('heat_flow', node='SolarArray', comp='solar'))

    fig, axs = plt.subplots(2, 1, sharex=True)
    for pipe in ['backBone', 'servTer', 'servBox', 'servPro', 'servSol', 'servWat']:
        print pipe
        axs[0].plot(optmodel.get_result('heat_loss_tot', comp=pipe), label=pipe)
        axs[1].plot(optmodel.get_result('mass_flow', comp=pipe), label=pipe)
    axs[1].legend()

    for pipe in ['backBone', 'servTer', 'servBox', 'servPro', 'servSol', 'servWat']:
        print pipe, str(round(sum(optmodel.get_result('heat_loss_tot', comp=pipe)) / 1e6, 2)), 'MWh'
    fig.autofmt_xdate()

    mass_flows = pd.DataFrame()
    mass_flows['Production'] = optmodel.get_result('mass_flow', node='Production', comp='backup')

    fig, axs = plt.subplots(2, 1, sharex=True)

    axs[0].plot(inputs['Production'], label='Heat flow')
    axs[0].plot(mass_flows['Production'] * 40 * 4180, label='$\dot{m}c_p\Delta T$')
    axs[0].legend()

    axs[0].set_ylabel('Heat flow [W]')

    axs[1].plot(inputs['Production'] - mass_flows['Production'] * 40 * 4180)
    axs[1].set_ylabel('Difference [W]')

    for ax in axs:
        ax.legend()

    fig.autofmt_xdate()

    fig, axs = plt.subplots(2, 1, sharex=True)

    axs[0].plot(inputs['Production'] / (mass_flows['Production'] * 4180), label='Heat flow')
    axs[0].axhline(40)

    axs[0].set_ylabel('Effective temperature difference [K]')

    axs[1].semilogy(inputs['Production'] / (mass_flows['Production'] * 4180) - 40)
    axs[1].set_ylabel('Difference in $\Delta T$ [K]')

    for ax in axs:
        ax.legend()
    fig.autofmt_xdate()

    stor = pd.DataFrame()
    soc = pd.DataFrame()

    for node in ['SolarArray', 'TermienWest', 'WaterscheiGarden', 'Production']:
        stor[node] = optmodel.get_result('heat_stor', state=True, node=node, comp='tank')
        soc[node] = optmodel.get_result('soc', state=True, node=node, comp='tank')

    fig, axs = plt.subplots(2, 1, sharex=True)

    ls = {
        'SolarArray': 'r--',
        'TermienWest': 'b-.',
        'WaterscheiGarden': 'g'
    }

    for node in ['SolarArray', 'WaterscheiGarden', 'TermienWest']:
        axs[0].plot(stor[node] / 1e6, ls[node], label=node, linewidth=1.5)
        axs[1].plot(soc[node], ls[node], linewidth=1.5)
    axs[0].plot(stor['Production'] / 1e6, ls=':', color='black', lw=0.5)
    axs[0].legend(['STC Node', 'B', 'C', 'Production'], loc='best', ncol=2)
    axs[0].set_title('Stored energy')
    axs[0].set_ylabel('Energy [GWh]')

    axs[1].plot(soc['Production'], ls=':', color='black', lw=0.5)
    axs[1].set_title('State of charge')
    axs[1].set_ylabel('SoC [%]')
    axs[1].set_ylim(0, 100)
    axs[-1].xaxis.set_major_formatter(DateFormatter('%b'))

    for ax in axs:
        ax.grid(alpha=0.4, linewidth=0.5)

    fig.autofmt_xdate()

    fig.tight_layout()

    fig.savefig('img/Future/StoragePlot.png', dpi=300)

    df = pd.DataFrame()
    df['hf'] = optmodel.get_result('heat_flow',comp='backup', node='Production')
    df['mf'] = optmodel.get_result('mass_flow',comp='backup', node='Production')

    df.to_csv('results.txt')
    plt.show()<|MERGE_RESOLUTION|>--- conflicted
+++ resolved
@@ -20,11 +20,7 @@
 from modesto import utils
 from modesto.main import Modesto
 
-<<<<<<< HEAD
-logging.basicConfig(level=logging.WARNING,
-=======
 logging.basicConfig(level=logging.DEBUG,
->>>>>>> 832e89ca
                     format='%(asctime)s %(name)-36s %(levelname)-8s %(message)s',
                     datefmt='%m-%d %H:%M')
 logger = logging.getLogger('SDH')
@@ -98,7 +94,6 @@
     # * **Start time** (should be a pandas TimeStamp). Currently, weather and prixe data for 2014 are available in modesto.
     # * **Pipe model**: The type of model used to model the pipes. Only one type can be selected for the whole optimization problem (unlike the component model types). Possibilities: SimplePipe (= perfect pipe, no losses, no time delays), ExtensivePipe (limited mass flows and heat losses, no time delays) and NodeMethod (heat losses and time delays, but requires mass flow rates to be known in advance)
 
-<<<<<<< HEAD
     return G
 
 
@@ -110,13 +105,6 @@
     :param pipe_model: Type of pipe model.
     :return:
     """
-=======
-    pipe_model = 'ExtensivePipe'
-
-    # And create the modesto object
-
-    model = Modesto(pipe_model=pipe_model,
-                    graph=G)
 
     # # Adding data
 
@@ -128,8 +116,6 @@
     # modesto provides some useful data handling methods (found in modesto.utils). Most notable is read_time_data, that can load time-variable data from a csv file. In this example, the data that is available in the folder modesto/Data is used.
 
     # #### Weather data:
-
->>>>>>> 832e89ca
     from pkg_resources import resource_filename
 
     datapath = resource_filename('modesto', 'Data')
@@ -146,12 +132,8 @@
 
     # In[11]:
 
-<<<<<<< HEAD
     c_f = utils.read_time_data(path=datapath, name='ElectricityPrices/DAM_electricity_prices-2014_BE.csv', expand=repr)[
         'price_BE']
-=======
-    c_f = utils.read_time_data(path=datapath, name='ElectricityPrices/DAM_electricity_prices-2014_BE.csv')['price_BE']
->>>>>>> 832e89ca
 
     # ## Changing parameters
 
@@ -197,14 +179,6 @@
 
     # ### Heat generation unit
 
-<<<<<<< HEAD
-    prod_design = {'efficiency': 0.95,
-                   'PEF': 1,
-                   'CO2': 0.178,  # based on HHV of CH4 (kg/KWh CH4)
-                   'fuel_cost': c_f,
-                   'Qmax': 6e7,
-                   'ramp_cost': 0.01,
-=======
     prod_design = {'delta_T': 40,
                    'efficiency': 0.95,
                    'PEF': 1,
@@ -212,7 +186,6 @@
                    'fuel_cost': c_f,
                    'Qmax': 15e7,
                    'ramp_cost': 0.00,
->>>>>>> 832e89ca
                    'ramp': 15e7}
 
     model.change_params(prod_design, 'Production', 'backup')
@@ -409,29 +382,18 @@
 if __name__ == '__main__':
 
     # report_timing()
-<<<<<<< HEAD
+
+    logging.getLogger()
 
     start_time = pd.Timestamp('20140101')
 
-    optmodel = setup_opt(time_step=3600, horizon=6 * 3600)  # *24*365)
-=======
-
-    logging.getLogger()
-
-    start_time = pd.Timestamp('20140101')
-
     optmodel = setup_opt(time_step=3600, horizon=3600*24*365)
->>>>>>> 832e89ca
     optmodel.compile(start_time=start_time)
     optmodel.set_objective('energy')
     optmodel.opt_settings(allow_flow_reversal=True)
-<<<<<<< HEAD
     start = time.clock()
-    sol = optmodel.solve(tee=True, mipgap=0.001, solver='gurobi', probe=True, timelim=100)
+    sol = optmodel.solve(tee=True, solver='gurobi')
     end = time.clock()
-=======
-    sol = optmodel.solve(tee=True, solver='gurobi')
->>>>>>> 832e89ca
     print 'Status: {}'.format(sol)
 
     print 'Time: {} - Wall time: {}'.format(float(optmodel.results['Solver'][0]['Time']),
